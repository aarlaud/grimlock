// Copyright 2015 Commonwealth Bank of Australia
//
// Licensed under the Apache License, Version 2.0 (the "License");
// you may not use this file except in compliance with the License.
// You may obtain a copy of the License at
//
// http://www.apache.org/licenses/LICENSE-2.0
//
// Unless required by applicable law or agreed to in writing, software
// distributed under the License is distributed on an "AS IS" BASIS,
// WITHOUT WARRANTIES OR CONDITIONS OF ANY KIND, either express or implied.
// See the License for the specific language governing permissions and
// limitations under the License.

package au.com.cba.omnia.grimlock

import au.com.cba.omnia.grimlock.framework._
import au.com.cba.omnia.grimlock.framework.aggregate._
import au.com.cba.omnia.grimlock.framework.content._
import au.com.cba.omnia.grimlock.framework.content.metadata._
import au.com.cba.omnia.grimlock.framework.encoding._
import au.com.cba.omnia.grimlock.framework.pairwise._
import au.com.cba.omnia.grimlock.framework.partition._
import au.com.cba.omnia.grimlock.framework.position._
import au.com.cba.omnia.grimlock.framework.sample._
import au.com.cba.omnia.grimlock.framework.squash._
import au.com.cba.omnia.grimlock.framework.transform._
import au.com.cba.omnia.grimlock.framework.Type._
import au.com.cba.omnia.grimlock.framework.utility._
import au.com.cba.omnia.grimlock.framework.window._

import au.com.cba.omnia.grimlock.library.aggregate._
import au.com.cba.omnia.grimlock.library.pairwise._
import au.com.cba.omnia.grimlock.library.squash._
import au.com.cba.omnia.grimlock.library.transform._

import au.com.cba.omnia.grimlock.scalding.Matrix._
import au.com.cba.omnia.grimlock.scalding.Matrixable._
import au.com.cba.omnia.grimlock.scalding.position.PositionDistributable._
import au.com.cba.omnia.grimlock.scalding.Nameable._

import au.com.cba.omnia.grimlock.spark.Matrix._
import au.com.cba.omnia.grimlock.spark.Matrixable._
import au.com.cba.omnia.grimlock.spark.position.PositionDistributable._
import au.com.cba.omnia.grimlock.spark.Nameable._

import com.twitter.scalding._
import com.twitter.scalding.bdd._
import com.twitter.scalding.typed.ValuePipe

class TestCell extends TestGrimlock {

  "A Cell" should "return its string" in {
    Cell(Position2D("foo", 123), Content(ContinuousSchema(DoubleCodex), 3.14)).toString(".", true) shouldBe
      "Position2D(StringValue(foo),LongValue(123)).Content(ContinuousSchema(DoubleCodex),DoubleValue(3.14))"
    Cell(Position2D("foo", 123), Content(ContinuousSchema(DoubleCodex), 3.14)).toString(".", false) shouldBe
      "foo.123.continuous.double.3.14"
  }
}

trait TestMatrix extends TestGrimlock {

  val data1 = List(Cell(Position1D("foo"), Content(OrdinalSchema(StringCodex), "3.14")),
    Cell(Position1D("bar"), Content(OrdinalSchema(StringCodex), "6.28")),
    Cell(Position1D("baz"), Content(OrdinalSchema(StringCodex), "9.42")),
    Cell(Position1D("qux"), Content(OrdinalSchema(StringCodex), "12.56")))

  val data2 = List(Cell(Position2D("foo", 1), Content(OrdinalSchema(StringCodex), "3.14")),
    Cell(Position2D("bar", 1), Content(OrdinalSchema(StringCodex), "6.28")),
    Cell(Position2D("baz", 1), Content(OrdinalSchema(StringCodex), "9.42")),
    Cell(Position2D("qux", 1), Content(OrdinalSchema(StringCodex), "12.56")),
    Cell(Position2D("foo", 2), Content(ContinuousSchema(DoubleCodex), 6.28)),
    Cell(Position2D("bar", 2), Content(ContinuousSchema(DoubleCodex), 12.56)),
    Cell(Position2D("baz", 2), Content(DiscreteSchema(LongCodex), 19)),
    Cell(Position2D("foo", 3), Content(NominalSchema(StringCodex), "9.42")),
    Cell(Position2D("bar", 3), Content(OrdinalSchema(LongCodex), 19)),
    Cell(Position2D("foo", 4), Content(DateSchema(DateCodex("yyyy-MM-dd hh:mm:ss")),
      (new java.text.SimpleDateFormat("yyyy-MM-dd hh:mm:ss")).parse("2000-01-01 12:56:00"))))

  val data3 = List(Cell(Position3D("foo", 1, "xyz"), Content(OrdinalSchema(StringCodex), "3.14")),
    Cell(Position3D("bar", 1, "xyz"), Content(OrdinalSchema(StringCodex), "6.28")),
    Cell(Position3D("baz", 1, "xyz"), Content(OrdinalSchema(StringCodex), "9.42")),
    Cell(Position3D("qux", 1, "xyz"), Content(OrdinalSchema(StringCodex), "12.56")),
    Cell(Position3D("foo", 2, "xyz"), Content(ContinuousSchema(DoubleCodex), 6.28)),
    Cell(Position3D("bar", 2, "xyz"), Content(ContinuousSchema(DoubleCodex), 12.56)),
    Cell(Position3D("baz", 2, "xyz"), Content(DiscreteSchema(LongCodex), 19)),
    Cell(Position3D("foo", 3, "xyz"), Content(NominalSchema(StringCodex), "9.42")),
    Cell(Position3D("bar", 3, "xyz"), Content(OrdinalSchema(LongCodex), 19)),
    Cell(Position3D("foo", 4, "xyz"), Content(DateSchema(DateCodex("yyyy-MM-dd hh:mm:ss")),
      (new java.text.SimpleDateFormat("yyyy-MM-dd hh:mm:ss")).parse("2000-01-01 12:56:00"))))

  val num1 = List(Cell(Position1D("foo"), Content(ContinuousSchema(DoubleCodex), 3.14)),
    Cell(Position1D("bar"), Content(ContinuousSchema(DoubleCodex), 6.28)),
    Cell(Position1D("baz"), Content(ContinuousSchema(DoubleCodex), 9.42)),
    Cell(Position1D("qux"), Content(ContinuousSchema(DoubleCodex), 12.56)))

  val num2 = List(Cell(Position2D("foo", 1), Content(ContinuousSchema(DoubleCodex), 3.14)),
    Cell(Position2D("bar", 1), Content(ContinuousSchema(DoubleCodex), 6.28)),
    Cell(Position2D("baz", 1), Content(ContinuousSchema(DoubleCodex), 9.42)),
    Cell(Position2D("qux", 1), Content(ContinuousSchema(DoubleCodex), 12.56)),
    Cell(Position2D("foo", 2), Content(ContinuousSchema(DoubleCodex), 6.28)),
    Cell(Position2D("bar", 2), Content(ContinuousSchema(DoubleCodex), 12.56)),
    Cell(Position2D("baz", 2), Content(ContinuousSchema(DoubleCodex), 18.84)),
    Cell(Position2D("foo", 3), Content(ContinuousSchema(DoubleCodex), 9.42)),
    Cell(Position2D("bar", 3), Content(ContinuousSchema(DoubleCodex), 18.84)),
    Cell(Position2D("foo", 4), Content(ContinuousSchema(DoubleCodex), 12.56)))

  val num3 = List(Cell(Position3D("foo", 1, "xyz"), Content(ContinuousSchema(DoubleCodex), 3.14)),
    Cell(Position3D("bar", 1, "xyz"), Content(ContinuousSchema(DoubleCodex), 6.28)),
    Cell(Position3D("baz", 1, "xyz"), Content(ContinuousSchema(DoubleCodex), 9.42)),
    Cell(Position3D("qux", 1, "xyz"), Content(ContinuousSchema(DoubleCodex), 12.56)),
    Cell(Position3D("foo", 2, "xyz"), Content(ContinuousSchema(DoubleCodex), 6.28)),
    Cell(Position3D("bar", 2, "xyz"), Content(ContinuousSchema(DoubleCodex), 12.56)),
    Cell(Position3D("baz", 2, "xyz"), Content(ContinuousSchema(DoubleCodex), 18.84)),
    Cell(Position3D("foo", 3, "xyz"), Content(ContinuousSchema(DoubleCodex), 9.42)),
    Cell(Position3D("bar", 3, "xyz"), Content(ContinuousSchema(DoubleCodex), 18.84)),
    Cell(Position3D("foo", 4, "xyz"), Content(ContinuousSchema(DoubleCodex), 12.56)))
}

class TestScaldingMatrixNames extends TestMatrix with TBddDsl {

  "A Matrix.names" should "return its first over names in 1D" in {
    Given {
      data1
    } When {
      cells: TypedPipe[Cell[Position1D]] =>
        cells.names(Over(First))
    } Then {
      _.toList.sortBy(_._1) shouldBe List((Position1D("bar"), 0), (Position1D("baz"), 1), (Position1D("foo"), 2),
        (Position1D("qux"), 3))
    }
  }

  it should "return its first over names in 2D" in {
    Given {
      data2
    } When {
      cells: TypedPipe[Cell[Position2D]] =>
        cells.names(Over(First))
    } Then {
      _.toList.sortBy(_._1) shouldBe List((Position1D("bar"), 0), (Position1D("baz"), 1), (Position1D("foo"), 2),
        (Position1D("qux"), 3))
    }
  }

  it should "return its first along names in 2D" in {
    Given {
      data2
    } When {
      cells: TypedPipe[Cell[Position2D]] =>
        cells.names(Along(First))
    } Then {
      _.toList.sortBy(_._1) shouldBe List((Position1D(1), 0), (Position1D(2), 1), (Position1D(3), 2),
        (Position1D(4), 3))
    }
  }

  it should "return its second over names in 2D" in {
    Given {
      data2
    } When {
      cells: TypedPipe[Cell[Position2D]] =>
        cells.names(Over(Second))
    } Then {
      _.toList.sortBy(_._1) shouldBe List((Position1D(1), 0), (Position1D(2), 1), (Position1D(3), 2),
        (Position1D(4), 3))
    }
  }

  it should "return its second along names in 2D" in {
    Given {
      data2
    } When {
      cells: TypedPipe[Cell[Position2D]] =>
        cells.names(Along(Second))
    } Then {
      _.toList.sortBy(_._1) shouldBe List((Position1D("bar"), 0), (Position1D("baz"), 1), (Position1D("foo"), 2),
        (Position1D("qux"), 3))
    }
  }

  it should "return its first over names in 3D" in {
    Given {
      data3
    } When {
      cells: TypedPipe[Cell[Position3D]] =>
        cells.names(Over(First))
    } Then {
      _.toList.sortBy(_._1) shouldBe List((Position1D("bar"), 0), (Position1D("baz"), 1), (Position1D("foo"), 2),
        (Position1D("qux"), 3))
    }
  }

  it should "return its first along names in 3D" in {
    Given {
      data3
    } When {
      cells: TypedPipe[Cell[Position3D]] =>
        cells.names(Along(First))
    } Then {
      _.toList.sortBy(_._1) shouldBe List((Position2D(1, "xyz"), 0), (Position2D(2, "xyz"), 1),
        (Position2D(3, "xyz"), 2), (Position2D(4, "xyz"), 3))
    }
  }

  it should "return its second over names in 3D" in {
    Given {
      data3
    } When {
      cells: TypedPipe[Cell[Position3D]] =>
        cells.names(Over(Second))
    } Then {
      _.toList.sortBy(_._1) shouldBe List((Position1D(1), 0), (Position1D(2), 1), (Position1D(3), 2),
        (Position1D(4), 3))
    }
  }

  it should "return its second along names in 3D" in {
    Given {
      data3
    } When {
      cells: TypedPipe[Cell[Position3D]] =>
        cells.names(Along(Second))
    } Then {
      _.toList.sortBy(_._1) shouldBe List((Position2D("bar", "xyz"), 0), (Position2D("baz", "xyz"), 1),
        (Position2D("foo", "xyz"), 2), (Position2D("qux", "xyz"), 3))
    }
  }

  it should "return its third over names in 3D" in {
    Given {
      data3
    } When {
      cells: TypedPipe[Cell[Position3D]] =>
        cells.names(Over(Third))
    } Then {
      _.toList.sortBy(_._1) shouldBe List((Position1D("xyz"), 0))
    }
  }

  it should "return its third along names in 3D" in {
    Given {
      data3
    } When {
      cells: TypedPipe[Cell[Position3D]] =>
        cells.names(Along(Third))
    } Then {
      _.toList.sortBy(_._1) shouldBe List((Position2D("bar", 1), 0), (Position2D("bar", 2), 1),
        (Position2D("bar", 3), 2), (Position2D("baz", 1), 3), (Position2D("baz", 2), 4), (Position2D("foo", 1), 5),
        (Position2D("foo", 2), 6), (Position2D("foo", 3), 7), (Position2D("foo", 4), 8), (Position2D("qux", 1), 9))
    }
  }
}

class TestSparkMatrixNames extends TestMatrix {

  "A Matrix.names" should "return its first over names in 1D" in {
    toRDD(data1)
      .names(Over(First))
      .toList.sortBy(_._1) should be (List((Position1D("bar"), 2), (Position1D("baz"), 1), (Position1D("foo"), 0),
        (Position1D("qux"), 3)))
  }

  it should "return its first over names in 2D" in {
    toRDD(data2)
      .names(Over(First))
      .toList.sortBy(_._1) should be (List((Position1D("bar"), 2), (Position1D("baz"), 1), (Position1D("foo"), 0),
        (Position1D("qux"), 3)))
  }

  it should "return its first along names in 2D" in {
    toRDD(data2)
      .names(Along(First))
      .toList.sortBy(_._1) should be (List((Position1D(1), 3), (Position1D(2), 0), (Position1D(3), 1),
        (Position1D(4), 2)))
  }

  it should "return its second over names in 2D" in {
    toRDD(data2)
      .names(Over(Second))
      .toList.sortBy(_._1) should be (List((Position1D(1), 3), (Position1D(2), 0), (Position1D(3), 1),
        (Position1D(4), 2)))
  }

  it should "return its second along names in 2D" in {
    toRDD(data2)
      .names(Along(Second))
      .toList.sortBy(_._1) should be (List((Position1D("bar"), 2), (Position1D("baz"), 1), (Position1D("foo"), 0),
        (Position1D("qux"), 3)))
  }

  it should "return its first over names in 3D" in {
    toRDD(data3)
      .names(Over(First))
      .toList.sortBy(_._1) should be (List((Position1D("bar"), 2), (Position1D("baz"), 1), (Position1D("foo"), 0),
        (Position1D("qux"), 3)))
  }

  it should "return its first along names in 3D" in {
    toRDD(data3)
      .names(Along(First))
      .toList.sortBy(_._1) should be (List((Position2D(1, "xyz"), 3), (Position2D(2, "xyz"), 2),
        (Position2D(3, "xyz"), 1), (Position2D(4, "xyz"), 0)))
  }

  it should "return its second over names in 3D" in {
    toRDD(data3)
      .names(Over(Second))
      .toList.sortBy(_._1) should be (List((Position1D(1), 3), (Position1D(2), 0), (Position1D(3), 1),
        (Position1D(4), 2)))
  }

  it should "return its second along names in 3D" in {
    toRDD(data3)
      .names(Along(Second))
      .toList.sortBy(_._1) should be (List((Position2D("bar", "xyz"), 2), (Position2D("baz", "xyz"), 1),
        (Position2D("foo", "xyz"), 0), (Position2D("qux", "xyz"), 3)))
  }

  it should "return its third over names in 3D" in {
    toRDD(data3)
      .names(Over(Third))
      .toList.sortBy(_._1) should be (List((Position1D("xyz"), 0)))
  }

  it should "return its third along names in 3D" in {
    toRDD(data3)
      .names(Along(Third))
      .toList.sortBy(_._1) should be (List((Position2D("bar", 1), 1), (Position2D("bar", 2), 6),
        (Position2D("bar", 3), 2), (Position2D("baz", 1), 9), (Position2D("baz", 2), 4), (Position2D("foo", 1), 0),
        (Position2D("foo", 2), 3), (Position2D("foo", 3), 8), (Position2D("foo", 4), 5), (Position2D("qux", 1), 7)))
  }
}

trait TestMatrixTypes extends TestMatrix {

  val result1 = List((Position1D("bar"), Categorical), (Position1D("baz"), Categorical),
    (Position1D("foo"), Categorical), (Position1D("qux"), Categorical))

  val result2 =  List((Position1D("bar"), Ordinal), (Position1D("baz"), Ordinal), (Position1D("foo"), Ordinal),
    (Position1D("qux"), Ordinal))

  val result3 = List((Position1D("bar"), Mixed), (Position1D("baz"), Mixed), (Position1D("foo"), Mixed),
    (Position1D("qux"), Categorical))

  val result4 = List((Position1D("bar"), Mixed), (Position1D("baz"), Mixed), (Position1D("foo"), Mixed),
    (Position1D("qux"), Ordinal))

  val result5 = List((Position1D(1), Categorical), (Position1D(2), Numerical), (Position1D(3), Categorical),
    (Position1D(4), Date))

  val result6 = List((Position1D(1), Ordinal), (Position1D(2), Numerical), (Position1D(3), Categorical),
    (Position1D(4), Date))

  val result7 = List((Position1D(1), Categorical), (Position1D(2), Numerical), (Position1D(3), Categorical),
    (Position1D(4), Date))

  val result8 = List((Position1D(1), Ordinal), (Position1D(2), Numerical), (Position1D(3), Categorical),
    (Position1D(4), Date))

  val result9 = List((Position1D("bar"), Mixed), (Position1D("baz"), Mixed), (Position1D("foo"), Mixed),
    (Position1D("qux"), Categorical))

  val result10 = List((Position1D("bar"), Mixed), (Position1D("baz"), Mixed), (Position1D("foo"), Mixed),
    (Position1D("qux"), Ordinal))

  val result11 = List((Position1D("bar"), Mixed), (Position1D("baz"), Mixed), (Position1D("foo"), Mixed),
    (Position1D("qux"), Categorical))

  val result12 = List((Position1D("bar"), Mixed), (Position1D("baz"), Mixed), (Position1D("foo"), Mixed),
    (Position1D("qux"), Ordinal))

  val result13 = List((Position2D(1, "xyz"), Categorical), (Position2D(2, "xyz"), Numerical),
    (Position2D(3, "xyz"), Categorical), (Position2D(4, "xyz"), Date))

  val result14 = List((Position2D(1, "xyz"), Ordinal), (Position2D(2, "xyz"), Numerical),
    (Position2D(3, "xyz"), Categorical), (Position2D(4, "xyz"), Date))

  val result15 = List((Position1D(1), Categorical), (Position1D(2), Numerical), (Position1D(3), Categorical),
    (Position1D(4), Date))

  val result16 = List((Position1D(1), Ordinal), (Position1D(2), Numerical), (Position1D(3), Categorical),
    (Position1D(4), Date))

  val result17 = List((Position2D("bar", "xyz"), Mixed), (Position2D("baz", "xyz"), Mixed),
    (Position2D("foo", "xyz"), Mixed), (Position2D("qux", "xyz"), Categorical))

  val result18 = List((Position2D("bar", "xyz"), Mixed), (Position2D("baz", "xyz"), Mixed),
    (Position2D("foo", "xyz"), Mixed), (Position2D("qux", "xyz"), Ordinal))

  val result19 = List((Position1D("xyz"), Mixed))

  val result20 = List((Position1D("xyz"), Mixed))

  val result21 = List((Position2D("bar", 1), Categorical), (Position2D("bar", 2), Numerical),
    (Position2D("bar", 3), Categorical), (Position2D("baz", 1), Categorical), (Position2D("baz", 2), Numerical),
    (Position2D("foo", 1), Categorical), (Position2D("foo", 2), Numerical), (Position2D("foo", 3), Categorical),
    (Position2D("foo", 4), Date), (Position2D("qux", 1), Categorical))

  val result22 = List((Position2D("bar", 1), Ordinal), (Position2D("bar", 2), Continuous),
    (Position2D("bar", 3), Ordinal), (Position2D("baz", 1), Ordinal), (Position2D("baz", 2), Discrete),
    (Position2D("foo", 1), Ordinal), (Position2D("foo", 2), Continuous), (Position2D("foo", 3), Nominal),
    (Position2D("foo", 4), Date), (Position2D("qux", 1), Ordinal))
}

class TestScaldingMatrixTypes extends TestMatrixTypes with TBddDsl {

  "A Matrix.types" should "return its first over types in 1D" in {
    Given {
      data1
    } When {
      cells: TypedPipe[Cell[Position1D]] =>
        cells.types(Over(First), false)
    } Then {
      _.toList.sortBy(_._1) shouldBe result1
    }
  }

  it should "return its first over specific types in 1D" in {
    Given {
      data1
    } When {
      cells: TypedPipe[Cell[Position1D]] =>
        cells.types(Over(First), true)
    } Then {
      _.toList.sortBy(_._1) shouldBe result2
    }
  }

  it should "return its first over types in 2D" in {
    Given {
      data2
    } When {
      cells: TypedPipe[Cell[Position2D]] =>
        cells.types(Over(First), false)
    } Then {
      _.toList.sortBy(_._1) shouldBe result3
    }
  }

  it should "return its first over specific types in 2D" in {
    Given {
      data2
    } When {
      cells: TypedPipe[Cell[Position2D]] =>
        cells.types(Over(First), true)
    } Then {
      _.toList.sortBy(_._1) shouldBe result4
    }
  }

  it should "return its first along types in 2D" in {
    Given {
      data2
    } When {
      cells: TypedPipe[Cell[Position2D]] =>
        cells.types(Along(First), false)
    } Then {
      _.toList.sortBy(_._1) shouldBe result5
    }
  }

  it should "return its first along specific types in 2D" in {
    Given {
      data2
    } When {
      cells: TypedPipe[Cell[Position2D]] =>
        cells.types(Along(First), true)
    } Then {
      _.toList.sortBy(_._1) shouldBe result6
    }
  }

  it should "return its second over types in 2D" in {
    Given {
      data2
    } When {
      cells: TypedPipe[Cell[Position2D]] =>
        cells.types(Over(Second), false)
    } Then {
       _.toList.sortBy(_._1) shouldBe result7
    }
  }

  it should "return its second over specific types in 2D" in {
    Given {
      data2
    } When {
      cells: TypedPipe[Cell[Position2D]] =>
        cells.types(Over(Second), true)
    } Then {
      _.toList.sortBy(_._1) shouldBe result8
    }
  }

  it should "return its second along types in 2D" in {
    Given {
      data2
    } When {
      cells: TypedPipe[Cell[Position2D]] =>
        cells.types(Along(Second), false)
    } Then {
      _.toList.sortBy(_._1) shouldBe result9
    }
  }

  it should "return its second along specific types in 2D" in {
    Given {
      data2
    } When {
      cells: TypedPipe[Cell[Position2D]] =>
        cells.types(Along(Second), true)
    } Then {
      _.toList.sortBy(_._1) shouldBe result10
    }
  }

  it should "return its first over types in 3D" in {
    Given {
      data3
    } When {
      cells: TypedPipe[Cell[Position3D]] =>
        cells.types(Over(First), false)
    } Then {
      _.toList.sortBy(_._1) shouldBe result11
    }
  }

  it should "return its first over specific types in 3D" in {
    Given {
      data3
    } When {
      cells: TypedPipe[Cell[Position3D]] =>
        cells.types(Over(First), true)
    } Then {
      _.toList.sortBy(_._1) shouldBe result12
    }
  }

  it should "return its first along types in 3D" in {
    Given {
      data3
    } When {
      cells: TypedPipe[Cell[Position3D]] =>
        cells.types(Along(First), false)
    } Then {
      _.toList.sortBy(_._1) shouldBe result13
    }
  }

  it should "return its first along specific types in 3D" in {
    Given {
      data3
    } When {
      cells: TypedPipe[Cell[Position3D]] =>
        cells.types(Along(First), true)
    } Then {
      _.toList.sortBy(_._1) shouldBe result14
    }
  }

  it should "return its second over types in 3D" in {
    Given {
      data3
    } When {
      cells: TypedPipe[Cell[Position3D]] =>
        cells.types(Over(Second), false)
    } Then {
      _.toList.sortBy(_._1) shouldBe result15
    }
  }

  it should "return its second over specific types in 3D" in {
    Given {
      data3
    } When {
      cells: TypedPipe[Cell[Position3D]] =>
        cells.types(Over(Second), true)
    } Then {
      _.toList.sortBy(_._1) shouldBe result16
    }
  }

  it should "return its second along types in 3D" in {
    Given {
      data3
    } When {
      cells: TypedPipe[Cell[Position3D]] =>
        cells.types(Along(Second), false)
    } Then {
      _.toList.sortBy(_._1) shouldBe result17
    }
  }

  it should "return its second along specific types in 3D" in {
    Given {
      data3
    } When {
      cells: TypedPipe[Cell[Position3D]] =>
        cells.types(Along(Second), true)
    } Then {
      _.toList.sortBy(_._1) shouldBe result18
    }
  }

  it should "return its third over types in 3D" in {
    Given {
      data3
    } When {
      cells: TypedPipe[Cell[Position3D]] =>
        cells.types(Over(Third), false)
    } Then {
      _.toList.sortBy(_._1) shouldBe result19
    }
  }

  it should "return its third over specific types in 3D" in {
    Given {
      data3
    } When {
      cells: TypedPipe[Cell[Position3D]] =>
        cells.types(Over(Third), true)
    } Then {
      _.toList.sortBy(_._1) shouldBe result20
    }
  }

  it should "return its third along types in 3D" in {
    Given {
      data3
    } When {
      cells: TypedPipe[Cell[Position3D]] =>
        cells.types(Along(Third), false)
    } Then {
      _.toList.sortBy(_._1) shouldBe result21
    }
  }

  it should "return its third along specific types in 3D" in {
    Given {
      data3
    } When {
      cells: TypedPipe[Cell[Position3D]] =>
        cells.types(Along(Third), true)
    } Then {
      _.toList.sortBy(_._1) shouldBe result22
    }
  }
}

class TestSparkMatrixTypes extends TestMatrixTypes {

  "A Matrix.types" should "return its first over types in 1D" in {
    toRDD(data1)
      .types(Over(First), false)
      .toList.sortBy(_._1) shouldBe result1
  }

  it should "return its first over specific types in 1D" in {
    toRDD(data1)
      .types(Over(First), true)
      .toList.sortBy(_._1) shouldBe result2
  }

  it should "return its first over types in 2D" in {
    toRDD(data2)
      .types(Over(First), false)
      .toList.sortBy(_._1) shouldBe result3
  }

  it should "return its first over specific types in 2D" in {
    toRDD(data2)
      .types(Over(First), true)
      .toList.sortBy(_._1) shouldBe result4
  }

  it should "return its first along types in 2D" in {
    toRDD(data2)
      .types(Along(First), false)
      .toList.sortBy(_._1) shouldBe result5
  }

  it should "return its first along specific types in 2D" in {
    toRDD(data2)
      .types(Along(First), true)
      .toList.sortBy(_._1) shouldBe result6
  }

  it should "return its second over types in 2D" in {
    toRDD(data2)
      .types(Over(Second), false)
      .toList.sortBy(_._1) shouldBe result7
  }

  it should "return its second over specific types in 2D" in {
    toRDD(data2)
      .types(Over(Second), true)
      .toList.sortBy(_._1) shouldBe result8
  }

  it should "return its second along types in 2D" in {
    toRDD(data2)
      .types(Along(Second), false)
      .toList.sortBy(_._1) shouldBe result9
  }

  it should "return its second along specific types in 2D" in {
    toRDD(data2)
      .types(Along(Second), true)
      .toList.sortBy(_._1) shouldBe result10
  }

  it should "return its first over types in 3D" in {
    toRDD(data3)
      .types(Over(First), false)
      .toList.sortBy(_._1) shouldBe result11
  }

  it should "return its first over specific types in 3D" in {
    toRDD(data3)
      .types(Over(First), true)
      .toList.sortBy(_._1) shouldBe result12
  }

  it should "return its first along types in 3D" in {
    toRDD(data3)
      .types(Along(First), false)
      .toList.sortBy(_._1) shouldBe result13
  }

  it should "return its first along specific types in 3D" in {
    toRDD(data3)
      .types(Along(First), true)
      .toList.sortBy(_._1) shouldBe result14
  }

  it should "return its second over types in 3D" in {
    toRDD(data3)
      .types(Over(Second), false)
      .toList.sortBy(_._1) shouldBe result15
  }

  it should "return its second over specific types in 3D" in {
    toRDD(data3)
      .types(Over(Second), true)
      .toList.sortBy(_._1) shouldBe result16
  }

  it should "return its second along types in 3D" in {
    toRDD(data3)
      .types(Along(Second), false)
      .toList.sortBy(_._1) shouldBe result17
  }

  it should "return its second along specific types in 3D" in {
    toRDD(data3)
      .types(Along(Second), true)
      .toList.sortBy(_._1) shouldBe result18
  }

  it should "return its third over types in 3D" in {
    toRDD(data3)
      .types(Over(Third), false)
      .toList.sortBy(_._1) shouldBe result19
  }

  it should "return its third over specific types in 3D" in {
    toRDD(data3)
      .types(Over(Third), true)
      .toList.sortBy(_._1) shouldBe result20
  }

  it should "return its third along types in 3D" in {
    toRDD(data3)
      .types(Along(Third), false)
      .toList.sortBy(_._1) shouldBe result21
  }

  it should "return its third along specific types in 3D" in {
    toRDD(data3)
      .types(Along(Third), true)
      .toList.sortBy(_._1) shouldBe result22
  }
}

trait TestMatrixSize extends TestMatrix {

  val dataA = List(Cell(Position2D(1, 1), Content(OrdinalSchema(StringCodex), "a")),
    Cell(Position2D(2, 2), Content(OrdinalSchema(StringCodex), "b")),
    Cell(Position2D(3, 3), Content(OrdinalSchema(StringCodex), "c")))

  val result1 = List(Cell(Position1D("First"), Content(DiscreteSchema(LongCodex), 4)))

  val result2 = List(Cell(Position1D("First"), Content(DiscreteSchema(LongCodex), 4)))

  val result3 = List(Cell(Position1D("First"), Content(DiscreteSchema(LongCodex), 4)))

  val result4 = List(Cell(Position1D("First"), Content(DiscreteSchema(LongCodex), data2.length)))

  val result5 = List(Cell(Position1D("Second"), Content(DiscreteSchema(LongCodex), 4)))

  val result6 = List(Cell(Position1D("Second"), Content(DiscreteSchema(LongCodex), data2.length)))

  val result7 = List(Cell(Position1D("First"), Content(DiscreteSchema(LongCodex), 4)))

  val result8 = List(Cell(Position1D("First"), Content(DiscreteSchema(LongCodex), data3.length)))

  val result9 = List(Cell(Position1D("Second"), Content(DiscreteSchema(LongCodex), 4)))

  val result10 = List(Cell(Position1D("Second"), Content(DiscreteSchema(LongCodex), data3.length)))

  val result11 = List(Cell(Position1D("Third"), Content(DiscreteSchema(LongCodex), 1)))

  val result12 = List(Cell(Position1D("Third"), Content(DiscreteSchema(LongCodex), data3.length)))

  val result13 = List(Cell(Position1D("Second"), Content(DiscreteSchema(LongCodex), 3)))
}

class TestScaldingMatrixSize extends TestMatrixSize with TBddDsl {

  "A Matrix.size" should "return its first size in 1D" in {
    Given {
      data1
    } When {
      cells: TypedPipe[Cell[Position1D]] =>
        cells.size(First, false)
    } Then {
      _.toList shouldBe result1
    }
  }

  it should "return its first distinct size in 1D" in {
    Given {
      data1
    } When {
      cells: TypedPipe[Cell[Position1D]] =>
        cells.size(First, true)
    } Then {
      _.toList shouldBe result2
    }
  }

  it should "return its first size in 2D" in {
    Given {
      data2
    } When {
      cells: TypedPipe[Cell[Position2D]] =>
        cells.size(First, false)
    } Then {
      _.toList shouldBe result3
    }
  }

  it should "return its first distinct size in 2D" in {
    Given {
      data2
    } When {
      cells: TypedPipe[Cell[Position2D]] =>
        cells.size(First, true)
    } Then {
      _.toList shouldBe result4
    }
  }

  it should "return its second size in 2D" in {
    Given {
      data2
    } When {
      cells: TypedPipe[Cell[Position2D]] =>
        cells.size(Second, false)
    } Then {
      _.toList shouldBe result5
    }
  }

  it should "return its second distinct size in 2D" in {
    Given {
      data2
    } When {
      cells: TypedPipe[Cell[Position2D]] =>
        cells.size(Second, true)
    } Then {
      _.toList shouldBe result6
    }
  }

  it should "return its first size in 3D" in {
    Given {
      data3
    } When {
      cells: TypedPipe[Cell[Position3D]] =>
        cells.size(First, false)
    } Then {
      _.toList shouldBe result7
    }
  }

  it should "return its first distinct size in 3D" in {
    Given {
      data3
    } When {
      cells: TypedPipe[Cell[Position3D]] =>
        cells.size(First, true)
    } Then {
      _.toList shouldBe result8
    }
  }

  it should "return its second size in 3D" in {
    Given {
      data3
    } When {
      cells: TypedPipe[Cell[Position3D]] =>
        cells.size(Second, false)
    } Then {
      _.toList shouldBe result9
    }
  }

  it should "return its second distinct size in 3D" in {
    Given {
      data3
    } When {
      cells: TypedPipe[Cell[Position3D]] =>
        cells.size(Second, true)
    } Then {
      _.toList shouldBe result10
    }
  }

  it should "return its third size in 3D" in {
    Given {
      data3
    } When {
      cells: TypedPipe[Cell[Position3D]] =>
        cells.size(Third, false)
    } Then {
      _.toList shouldBe result11
    }
  }

  it should "return its third distinct size in 3D" in {
    Given {
      data3
    } When {
      cells: TypedPipe[Cell[Position3D]] =>
        cells.size(Third, true)
    } Then {
      _.toList shouldBe result12
    }
  }

  it should "return its distinct size" in {
    Given {
      dataA
    } When {
      cells: TypedPipe[Cell[Position2D]] =>
        cells.size(Second, true)
    } Then {
      _.toList shouldBe result13
    }
  }
}

class TestSparkMatrixSize extends TestMatrixSize {

  "A Matrix.size" should "return its first size in 1D" in {
    toRDD(data1)
      .size(First, false)
      .toList shouldBe result1
  }

  it should "return its first distinct size in 1D" in {
    toRDD(data1)
      .size(First, true)
      .toList shouldBe result2
  }

  it should "return its first size in 2D" in {
    toRDD(data2)
      .size(First, false)
      .toList shouldBe result3
  }

  it should "return its first distinct size in 2D" in {
    toRDD(data2)
      .size(First, true)
      .toList shouldBe result4
  }

  it should "return its second size in 2D" in {
    toRDD(data2)
      .size(Second, false)
      .toList shouldBe result5
  }

  it should "return its second distinct size in 2D" in {
    toRDD(data2)
      .size(Second, true)
      .toList shouldBe result6
  }

  it should "return its first size in 3D" in {
    toRDD(data3)
      .size(First, false)
      .toList shouldBe result7
  }

  it should "return its first distinct size in 3D" in {
    toRDD(data3)
      .size(First, true)
      .toList shouldBe result8
  }

  it should "return its second size in 3D" in {
    toRDD(data3)
      .size(Second, false)
      .toList shouldBe result9
  }

  it should "return its second distinct size in 3D" in {
    toRDD(data3)
      .size(Second, true)
      .toList shouldBe result10
  }

  it should "return its third size in 3D" in {
    toRDD(data3)
      .size(Third, false)
      .toList shouldBe result11
  }

  it should "return its third distinct size in 3D" in {
    toRDD(data3)
      .size(Third, true)
      .toList shouldBe result12
  }

  it should "return its distinct size" in {
    toRDD(dataA)
      .size(Second, true)
      .toList shouldBe result13
  }
}

trait TestMatrixShape extends TestMatrix {

  val result1 = List(Cell(Position1D("First"), Content(DiscreteSchema(LongCodex), 4)))

  val result2 = List(Cell(Position1D("First"), Content(DiscreteSchema(LongCodex), 4)),
    Cell(Position1D("Second"), Content(DiscreteSchema(LongCodex), 4)))

  val result3 = List(Cell(Position1D("First"), Content(DiscreteSchema(LongCodex), 4)),
    Cell(Position1D("Second"), Content(DiscreteSchema(LongCodex), 4)),
    Cell(Position1D("Third"), Content(DiscreteSchema(LongCodex), 1)))
}

class TestScaldingMatrixShape extends TestMatrixShape with TBddDsl {

  "A Matrix.shape" should "return its shape in 1D" in {
    Given {
      data1
    } When {
      cells: TypedPipe[Cell[Position1D]] =>
        cells.shape()
    } Then {
      _.toList shouldBe result1
    }
  }

  it should "return its shape in 2D" in {
    Given {
      data2
    } When {
      cells: TypedPipe[Cell[Position2D]] =>
        cells.shape()
    } Then {
      _.toList shouldBe result2
    }
  }

  it should "return its shape in 3D" in {
    Given {
      data3
    } When {
      cells: TypedPipe[Cell[Position3D]] =>
        cells.shape()
    } Then {
      _.toList shouldBe result3
    }
  }
}

class TestSparkMatrixShape extends TestMatrixShape {

  "A Matrix.shape" should "return its shape in 1D" in {
    toRDD(data1)
      .shape()
      .toList shouldBe result1
  }

  it should "return its shape in 2D" in {
    toRDD(data2)
      .shape()
      .toList shouldBe result2
  }

  it should "return its shape in 3D" in {
    toRDD(data3)
      .shape()
      .toList shouldBe result3
  }
}

trait TestMatrixSlice extends TestMatrix {

  val result1 = List(Cell(Position1D("baz"), Content(OrdinalSchema(StringCodex), "9.42")),
    Cell(Position1D("foo"), Content(OrdinalSchema(StringCodex), "3.14")))

  val result2 = List(Cell(Position1D("bar"), Content(OrdinalSchema(StringCodex), "6.28")),
    Cell(Position1D("qux"), Content(OrdinalSchema(StringCodex), "12.56")))

  val result3 = List(Cell(Position2D("baz", 1), Content(OrdinalSchema(StringCodex), "9.42")),
    Cell(Position2D("baz", 2), Content(DiscreteSchema(LongCodex), 19)),
    Cell(Position2D("foo", 1), Content(OrdinalSchema(StringCodex), "3.14")),
    Cell(Position2D("foo", 2), Content(ContinuousSchema(DoubleCodex), 6.28)),
    Cell(Position2D("foo", 3), Content(NominalSchema(StringCodex), "9.42")),
    Cell(Position2D("foo", 4), Content(DateSchema(DateCodex("yyyy-MM-dd hh:mm:ss")),
      (new java.text.SimpleDateFormat("yyyy-MM-dd hh:mm:ss")).parse("2000-01-01 12:56:00"))))

  val result4 = List(Cell(Position2D("bar", 1), Content(OrdinalSchema(StringCodex), "6.28")),
    Cell(Position2D("bar", 2), Content(ContinuousSchema(DoubleCodex), 12.56)),
    Cell(Position2D("bar", 3), Content(OrdinalSchema(LongCodex), 19)),
    Cell(Position2D("qux", 1), Content(OrdinalSchema(StringCodex), "12.56")))

  val result5 = List(Cell(Position2D("bar", 2), Content(ContinuousSchema(DoubleCodex), 12.56)),
    Cell(Position2D("baz", 2), Content(DiscreteSchema(LongCodex), 19)),
    Cell(Position2D("foo", 2), Content(ContinuousSchema(DoubleCodex), 6.28)),
    Cell(Position2D("foo", 4), Content(DateSchema(DateCodex("yyyy-MM-dd hh:mm:ss")),
      (new java.text.SimpleDateFormat("yyyy-MM-dd hh:mm:ss")).parse("2000-01-01 12:56:00"))))

  val result6 = List(Cell(Position2D("bar", 1), Content(OrdinalSchema(StringCodex), "6.28")),
    Cell(Position2D("bar", 3), Content(OrdinalSchema(LongCodex), 19)),
    Cell(Position2D("baz", 1), Content(OrdinalSchema(StringCodex), "9.42")),
    Cell(Position2D("foo", 1), Content(OrdinalSchema(StringCodex), "3.14")),
    Cell(Position2D("foo", 3), Content(NominalSchema(StringCodex), "9.42")),
    Cell(Position2D("qux", 1), Content(OrdinalSchema(StringCodex), "12.56")))

  val result7 = List(Cell(Position2D("bar", 2), Content(ContinuousSchema(DoubleCodex), 12.56)),
    Cell(Position2D("baz", 2), Content(DiscreteSchema(LongCodex), 19)),
    Cell(Position2D("foo", 2), Content(ContinuousSchema(DoubleCodex), 6.28)),
    Cell(Position2D("foo", 4), Content(DateSchema(DateCodex("yyyy-MM-dd hh:mm:ss")),
      (new java.text.SimpleDateFormat("yyyy-MM-dd hh:mm:ss")).parse("2000-01-01 12:56:00"))))

  val result8 = List(Cell(Position2D("bar", 1), Content(OrdinalSchema(StringCodex), "6.28")),
    Cell(Position2D("bar", 3), Content(OrdinalSchema(LongCodex), 19)),
    Cell(Position2D("baz", 1), Content(OrdinalSchema(StringCodex), "9.42")),
    Cell(Position2D("foo", 1), Content(OrdinalSchema(StringCodex), "3.14")),
    Cell(Position2D("foo", 3), Content(NominalSchema(StringCodex), "9.42")),
    Cell(Position2D("qux", 1), Content(OrdinalSchema(StringCodex), "12.56")))

  val result9 = List(Cell(Position2D("baz", 1), Content(OrdinalSchema(StringCodex), "9.42")),
    Cell(Position2D("baz", 2), Content(DiscreteSchema(LongCodex), 19)),
    Cell(Position2D("foo", 1), Content(OrdinalSchema(StringCodex), "3.14")),
    Cell(Position2D("foo", 2), Content(ContinuousSchema(DoubleCodex), 6.28)),
    Cell(Position2D("foo", 3), Content(NominalSchema(StringCodex), "9.42")),
    Cell(Position2D("foo", 4), Content(DateSchema(DateCodex("yyyy-MM-dd hh:mm:ss")),
      (new java.text.SimpleDateFormat("yyyy-MM-dd hh:mm:ss")).parse("2000-01-01 12:56:00"))))

  val result10 = List(Cell(Position2D("bar", 1), Content(OrdinalSchema(StringCodex), "6.28")),
    Cell(Position2D("bar", 2), Content(ContinuousSchema(DoubleCodex), 12.56)),
    Cell(Position2D("bar", 3), Content(OrdinalSchema(LongCodex), 19)),
    Cell(Position2D("qux", 1), Content(OrdinalSchema(StringCodex), "12.56")))

  val result11 = List(Cell(Position3D("baz", 1, "xyz"), Content(OrdinalSchema(StringCodex), "9.42")),
    Cell(Position3D("baz", 2, "xyz"), Content(DiscreteSchema(LongCodex), 19)),
    Cell(Position3D("foo", 1, "xyz"), Content(OrdinalSchema(StringCodex), "3.14")),
    Cell(Position3D("foo", 2, "xyz"), Content(ContinuousSchema(DoubleCodex), 6.28)),
    Cell(Position3D("foo", 3, "xyz"), Content(NominalSchema(StringCodex), "9.42")),
    Cell(Position3D("foo", 4, "xyz"), Content(DateSchema(DateCodex("yyyy-MM-dd hh:mm:ss")),
      (new java.text.SimpleDateFormat("yyyy-MM-dd hh:mm:ss")).parse("2000-01-01 12:56:00"))))

  val result12 = List(Cell(Position3D("bar", 1, "xyz"), Content(OrdinalSchema(StringCodex), "6.28")),
    Cell(Position3D("bar", 2, "xyz"), Content(ContinuousSchema(DoubleCodex), 12.56)),
    Cell(Position3D("bar", 3, "xyz"), Content(OrdinalSchema(LongCodex), 19)),
    Cell(Position3D("qux", 1, "xyz"), Content(OrdinalSchema(StringCodex), "12.56")))

  val result13 = List(Cell(Position3D("bar", 2, "xyz"), Content(ContinuousSchema(DoubleCodex), 12.56)),
    Cell(Position3D("baz", 2, "xyz"), Content(DiscreteSchema(LongCodex), 19)),
    Cell(Position3D("foo", 2, "xyz"), Content(ContinuousSchema(DoubleCodex), 6.28)),
    Cell(Position3D("foo", 4, "xyz"), Content(DateSchema(DateCodex("yyyy-MM-dd hh:mm:ss")),
      (new java.text.SimpleDateFormat("yyyy-MM-dd hh:mm:ss")).parse("2000-01-01 12:56:00"))))

  val result14 = List(Cell(Position3D("bar", 1, "xyz"), Content(OrdinalSchema(StringCodex), "6.28")),
    Cell(Position3D("bar", 3, "xyz"), Content(OrdinalSchema(LongCodex), 19)),
    Cell(Position3D("baz", 1, "xyz"), Content(OrdinalSchema(StringCodex), "9.42")),
    Cell(Position3D("foo", 1, "xyz"), Content(OrdinalSchema(StringCodex), "3.14")),
    Cell(Position3D("foo", 3, "xyz"), Content(NominalSchema(StringCodex), "9.42")),
    Cell(Position3D("qux", 1, "xyz"), Content(OrdinalSchema(StringCodex), "12.56")))

  val result15 = List(Cell(Position3D("bar", 2, "xyz"), Content(ContinuousSchema(DoubleCodex), 12.56)),
    Cell(Position3D("baz", 2, "xyz"), Content(DiscreteSchema(LongCodex), 19)),
    Cell(Position3D("foo", 2, "xyz"), Content(ContinuousSchema(DoubleCodex), 6.28)),
    Cell(Position3D("foo", 4, "xyz"), Content(DateSchema(DateCodex("yyyy-MM-dd hh:mm:ss")),
      (new java.text.SimpleDateFormat("yyyy-MM-dd hh:mm:ss")).parse("2000-01-01 12:56:00"))))

  val result16 = List(Cell(Position3D("bar", 1, "xyz"), Content(OrdinalSchema(StringCodex), "6.28")),
    Cell(Position3D("bar", 3, "xyz"), Content(OrdinalSchema(LongCodex), 19)),
    Cell(Position3D("baz", 1, "xyz"), Content(OrdinalSchema(StringCodex), "9.42")),
    Cell(Position3D("foo", 1, "xyz"), Content(OrdinalSchema(StringCodex), "3.14")),
    Cell(Position3D("foo", 3, "xyz"), Content(NominalSchema(StringCodex), "9.42")),
    Cell(Position3D("qux", 1, "xyz"), Content(OrdinalSchema(StringCodex), "12.56")))

  val result17 = List(Cell(Position3D("baz", 1, "xyz"), Content(OrdinalSchema(StringCodex), "9.42")),
    Cell(Position3D("baz", 2, "xyz"), Content(DiscreteSchema(LongCodex), 19)),
    Cell(Position3D("foo", 1, "xyz"), Content(OrdinalSchema(StringCodex), "3.14")),
    Cell(Position3D("foo", 2, "xyz"), Content(ContinuousSchema(DoubleCodex), 6.28)),
    Cell(Position3D("foo", 3, "xyz"), Content(NominalSchema(StringCodex), "9.42")),
    Cell(Position3D("foo", 4, "xyz"), Content(DateSchema(DateCodex("yyyy-MM-dd hh:mm:ss")),
      (new java.text.SimpleDateFormat("yyyy-MM-dd hh:mm:ss")).parse("2000-01-01 12:56:00"))))

  val result18 = List(Cell(Position3D("bar", 1, "xyz"), Content(OrdinalSchema(StringCodex), "6.28")),
    Cell(Position3D("bar", 2, "xyz"), Content(ContinuousSchema(DoubleCodex), 12.56)),
    Cell(Position3D("bar", 3, "xyz"), Content(OrdinalSchema(LongCodex), 19)),
    Cell(Position3D("qux", 1, "xyz"), Content(OrdinalSchema(StringCodex), "12.56")))

  val result19 = List()

  val result20 = data3.sortBy(_.position)

  val result21 = List(Cell(Position3D("bar", 1, "xyz"), Content(OrdinalSchema(StringCodex), "6.28")),
    Cell(Position3D("bar", 2, "xyz"), Content(ContinuousSchema(DoubleCodex), 12.56)),
    Cell(Position3D("bar", 3, "xyz"), Content(OrdinalSchema(LongCodex), 19)),
    Cell(Position3D("baz", 2, "xyz"), Content(DiscreteSchema(LongCodex), 19)),
    Cell(Position3D("foo", 1, "xyz"), Content(OrdinalSchema(StringCodex), "3.14")),
    Cell(Position3D("foo", 2, "xyz"), Content(ContinuousSchema(DoubleCodex), 6.28)),
    Cell(Position3D("foo", 4, "xyz"), Content(DateSchema(DateCodex("yyyy-MM-dd hh:mm:ss")),
      (new java.text.SimpleDateFormat("yyyy-MM-dd hh:mm:ss")).parse("2000-01-01 12:56:00"))),
    Cell(Position3D("qux", 1, "xyz"), Content(OrdinalSchema(StringCodex), "12.56")))

  val result22 = List(Cell(Position3D("baz", 1, "xyz"), Content(OrdinalSchema(StringCodex), "9.42")),
    Cell(Position3D("foo", 3, "xyz"), Content(NominalSchema(StringCodex), "9.42")))
}

class TestScaldingMatrixSlice extends TestMatrixSlice with TBddDsl {

  "A Matrix.slice" should "return its first over slice in 1D" in {
    Given {
      data1
    } When {
      cells: TypedPipe[Cell[Position1D]] =>
        cells.slice(Over(First), List("bar", "qux"), false)
    } Then {
      _.toList.sortBy(_.position) shouldBe result1
    }
  }

  it should "return its first over inverse slice in 1D" in {
    Given {
      data1
    } When {
      cells: TypedPipe[Cell[Position1D]] =>
        cells.slice(Over(First), List("bar", "qux"), true)
    } Then {
      _.toList.sortBy(_.position) shouldBe result2
    }
  }

  it should "return its first over slice in 2D" in {
    Given {
      data2
    } When {
      cells: TypedPipe[Cell[Position2D]] =>
        cells.slice(Over(First), List("bar", "qux"), false)
    } Then {
      _.toList.sortBy(_.position) shouldBe result3
    }
  }

  it should "return its first over inverse slice in 2D" in {
    Given {
      data2
    } When {
      cells: TypedPipe[Cell[Position2D]] =>
        cells.slice(Over(First), List("bar", "qux"), true)
    } Then {
      _.toList.sortBy(_.position) shouldBe result4
    }
  }

  it should "return its first along slice in 2D" in {
    Given {
      data2
    } When {
      cells: TypedPipe[Cell[Position2D]] =>
        cells.slice(Along(First), List(1, 3), false)
    } Then {
      _.toList.sortBy(_.position) shouldBe result5
    }
  }

  it should "return its first along inverse slice in 2D" in {
    Given {
      data2
    } When {
      cells: TypedPipe[Cell[Position2D]] =>
        cells.slice(Along(First), List(1, 3), true)
    } Then {
      _.toList.sortBy(_.position) shouldBe result6
    }
  }

  it should "return its second over slice in 2D" in {
    Given {
      data2
    } When {
      cells: TypedPipe[Cell[Position2D]] =>
        cells.slice(Over(Second), List(1, 3), false)
    } Then {
      _.toList.sortBy(_.position) shouldBe result7
    }
  }

  it should "return its second over inverse slice in 2D" in {
    Given {
      data2
    } When {
      cells: TypedPipe[Cell[Position2D]] =>
        cells.slice(Over(Second), List(1, 3), true)
    } Then {
      _.toList.sortBy(_.position) shouldBe result8
    }
  }

  it should "return its second along slice in 2D" in {
    Given {
      data2
    } When {
      cells: TypedPipe[Cell[Position2D]] =>
        cells.slice(Along(Second), List("bar", "qux"), false)
    } Then {
      _.toList.sortBy(_.position) shouldBe result9
    }
  }

  it should "return its second along inverse slice in 2D" in {
    Given {
      data2
    } When {
      cells: TypedPipe[Cell[Position2D]] =>
        cells.slice(Along(Second), List("bar", "qux"), true)
    } Then {
      _.toList.sortBy(_.position) shouldBe result10
    }
  }

  it should "return its first over slice in 3D" in {
    Given {
      data3
    } When {
      cells: TypedPipe[Cell[Position3D]] =>
        cells.slice(Over(First), List("bar", "qux"), false)
    } Then {
      _.toList.sortBy(_.position) shouldBe result11
    }
  }

  it should "return its first over inverse slice in 3D" in {
    Given {
      data3
    } When {
      cells: TypedPipe[Cell[Position3D]] =>
        cells.slice(Over(First), List("bar", "qux"), true)
    } Then {
      _.toList.sortBy(_.position) shouldBe result12
    }
  }

  it should "return its first along slice in 3D" in {
    Given {
      data3
    } When {
      cells: TypedPipe[Cell[Position3D]] =>
        cells.slice(Along(First), List(Position2D(1, "xyz"), Position2D(3, "xyz")), false)
    } Then {
      _.toList.sortBy(_.position) shouldBe result13
    }
  }

  it should "return its first along inverse slice in 3D" in {
    Given {
      data3
    } When {
      cells: TypedPipe[Cell[Position3D]] =>
        cells.slice(Along(First), List(Position2D(1, "xyz"), Position2D(3, "xyz")), true)
    } Then {
      _.toList.sortBy(_.position) shouldBe result14
    }
  }

  it should "return its second over slice in 3D" in {
    Given {
      data3
    } When {
      cells: TypedPipe[Cell[Position3D]] =>
        cells.slice(Over(Second), List(1, 3), false)
    } Then {
      _.toList.sortBy(_.position) shouldBe result15
    }
  }

  it should "return its second over inverse slice in 3D" in {
    Given {
      data3
    } When {
      cells: TypedPipe[Cell[Position3D]] =>
        cells.slice(Over(Second), List(1, 3), true)
    } Then {
      _.toList.sortBy(_.position) shouldBe result16
    }
  }

  it should "return its second along slice in 3D" in {
    Given {
      data3
    } When {
      cells: TypedPipe[Cell[Position3D]] =>
        cells.slice(Along(Second), List(Position2D("bar", "xyz"), Position2D("qux", "xyz")), false)
    } Then {
      _.toList.sortBy(_.position) shouldBe result17
    }
  }

  it should "return its second along inverse slice in 3D" in {
    Given {
      data3
    } When {
      cells: TypedPipe[Cell[Position3D]] =>
        cells.slice(Along(Second), List(Position2D("bar", "xyz"), Position2D("qux", "xyz")), true)
    } Then {
      _.toList.sortBy(_.position) shouldBe result18
    }
  }

  it should "return its third over slice in 3D" in {
    Given {
      data3
    } When {
      cells: TypedPipe[Cell[Position3D]] =>
        cells.slice(Over(Third), "xyz", false)
    } Then {
      _.toList.sortBy(_.position) shouldBe result19
    }
  }

  it should "return its third over inverse slice in 3D" in {
    Given {
      data3
    } When {
      cells: TypedPipe[Cell[Position3D]] =>
        cells.slice(Over(Third), "xyz", true)
    } Then {
      _.toList.sortBy(_.position) shouldBe result20
    }
  }

  it should "return its third along slice in 3D" in {
    Given {
      data3
    } When {
      cells: TypedPipe[Cell[Position3D]] =>
        cells.slice(Along(Third), List(Position2D("foo", 3), Position2D("baz", 1)), false)
    } Then {
      _.toList.sortBy(_.position) shouldBe result21
    }
  }

  it should "return its third along inverse slice in 3D" in {
    Given {
      data3
    } When {
      cells: TypedPipe[Cell[Position3D]] =>
        cells.slice(Along(Third), List(Position2D("foo", 3), Position2D("baz", 1)), true)
    } Then {
      _.toList.sortBy(_.position) shouldBe result22
    }
  }
}

class TestSparkMatrixSlice extends TestMatrixSlice {

  "A Matrix.slice" should "return its first over slice in 1D" in {
    toRDD(data1)
      .slice(Over(First), List("bar", "qux"), false)
      .toList.sortBy(_.position) shouldBe result1
  }

  it should "return its first over inverse slice in 1D" in {
    toRDD(data1)
      .slice(Over(First), List("bar", "qux"), true)
      .toList.sortBy(_.position) shouldBe result2
  }

  it should "return its first over slice in 2D" in {
    toRDD(data2)
      .slice(Over(First), List("bar", "qux"), false)
      .toList.sortBy(_.position) shouldBe result3
  }

  it should "return its first over inverse slice in 2D" in {
    toRDD(data2)
      .slice(Over(First), List("bar", "qux"), true)
      .toList.sortBy(_.position) shouldBe result4
  }

  it should "return its first along slice in 2D" in {
    toRDD(data2)
      .slice(Along(First), List(1, 3), false)
      .toList.sortBy(_.position) shouldBe result5
  }

  it should "return its first along inverse slice in 2D" in {
    toRDD(data2)
      .slice(Along(First), List(1, 3), true)
      .toList.sortBy(_.position) shouldBe result6
  }

  it should "return its second over slice in 2D" in {
    toRDD(data2)
      .slice(Over(Second), List(1, 3), false)
      .toList.sortBy(_.position) shouldBe result7
  }

  it should "return its second over inverse slice in 2D" in {
    toRDD(data2)
      .slice(Over(Second), List(1, 3), true)
      .toList.sortBy(_.position) shouldBe result8
  }

  it should "return its second along slice in 2D" in {
    toRDD(data2)
      .slice(Along(Second), List("bar", "qux"), false)
      .toList.sortBy(_.position) shouldBe result9
  }

  it should "return its second along inverse slice in 2D" in {
    toRDD(data2)
      .slice(Along(Second), List("bar", "qux"), true)
      .toList.sortBy(_.position) shouldBe result10
  }

  it should "return its first over slice in 3D" in {
    toRDD(data3)
      .slice(Over(First), List("bar", "qux"), false)
      .toList.sortBy(_.position) shouldBe result11
  }

  it should "return its first over inverse slice in 3D" in {
    toRDD(data3)
      .slice(Over(First), List("bar", "qux"), true)
      .toList.sortBy(_.position) shouldBe result12
  }

  it should "return its first along slice in 3D" in {
    toRDD(data3)
      .slice(Along(First), List(Position2D(1, "xyz"), Position2D(3, "xyz")), false)
      .toList.sortBy(_.position) shouldBe result13
  }

  it should "return its first along inverse slice in 3D" in {
    toRDD(data3)
      .slice(Along(First), List(Position2D(1, "xyz"), Position2D(3, "xyz")), true)
      .toList.sortBy(_.position) shouldBe result14
  }

  it should "return its second over slice in 3D" in {
    toRDD(data3)
      .slice(Over(Second), List(1, 3), false)
      .toList.sortBy(_.position) shouldBe result15
  }

  it should "return its second over inverse slice in 3D" in {
    toRDD(data3)
      .slice(Over(Second), List(1, 3), true)
      .toList.sortBy(_.position) shouldBe result16
  }

  it should "return its second along slice in 3D" in {
    toRDD(data3)
      .slice(Along(Second), List(Position2D("bar", "xyz"), Position2D("qux", "xyz")), false)
      .toList.sortBy(_.position) shouldBe result17
  }

  it should "return its second along inverse slice in 3D" in {
    toRDD(data3)
      .slice(Along(Second), List(Position2D("bar", "xyz"), Position2D("qux", "xyz")), true)
      .toList.sortBy(_.position) shouldBe result18
  }

  it should "return its third over slice in 3D" in {
    toRDD(data3)
      .slice(Over(Third), "xyz", false)
      .toList.sortBy(_.position) shouldBe result19
  }

  it should "return its third over inverse slice in 3D" in {
    toRDD(data3)
      .slice(Over(Third), "xyz", true)
      .toList.sortBy(_.position) shouldBe result20
  }

  it should "return its third along slice in 3D" in {
    toRDD(data3)
      .slice(Along(Third), List(Position2D("foo", 3), Position2D("baz", 1)), false)
      .toList.sortBy(_.position) shouldBe result21
  }

  it should "return its third along inverse slice in 3D" in {
    toRDD(data3)
      .slice(Along(Third), List(Position2D("foo", 3), Position2D("baz", 1)), true)
      .toList.sortBy(_.position) shouldBe result22
  }
}

trait TestMatrixWhich extends TestMatrix {

  val result1 = List(Position1D("qux"))

  val result2 = List(Position1D("qux"))

  val result3 = List(Position1D("foo"), Position1D("qux"))

  val result4 = List(Position2D("foo", 3), Position2D("foo", 4), Position2D("qux", 1))

  val result5 = List(Position2D("qux", 1))

  val result6 = List(Position2D("foo", 4))

  val result7 = List(Position2D("foo", 4))

  val result8 = List(Position2D("qux", 1))

  val result9 = List(Position2D("foo", 1), Position2D("foo", 2), Position2D("qux", 1))

  val result10 = List(Position2D("bar", 2), Position2D("baz", 2), Position2D("foo", 2), Position2D("foo", 4))

  val result11 = List(Position2D("bar", 2), Position2D("baz", 2), Position2D("foo", 2), Position2D("foo", 4))

  val result12 = List(Position2D("foo", 1), Position2D("foo", 2), Position2D("qux", 1))

  val result13 = List(Position3D("foo", 3, "xyz"), Position3D("foo", 4, "xyz"), Position3D("qux", 1, "xyz"))

  val result14 = List(Position3D("qux", 1, "xyz"))

  val result15 = List(Position3D("foo", 4, "xyz"))

  val result16 = List(Position3D("foo", 4, "xyz"))

  val result17 = List(Position3D("qux", 1, "xyz"))

  val result18 = List(Position3D("foo", 3, "xyz"), Position3D("foo", 4, "xyz"), Position3D("qux", 1, "xyz"))

  val result19 = List(Position3D("qux", 1, "xyz"))

  val result20 = List(Position3D("foo", 1, "xyz"), Position3D("foo", 2, "xyz"), Position3D("qux", 1, "xyz"))

  val result21 = List(Position3D("bar", 2, "xyz"), Position3D("baz", 2, "xyz"), Position3D("foo", 2, "xyz"),
    Position3D("foo", 4, "xyz"))

  val result22 = List(Position3D("bar", 2, "xyz"), Position3D("baz", 2, "xyz"), Position3D("foo", 2, "xyz"),
    Position3D("foo", 4, "xyz"))

  val result23 = List(Position3D("foo", 1, "xyz"), Position3D("foo", 2, "xyz"), Position3D("qux", 1, "xyz"))

  val result24 = data3.map(_.position).sorted

  val result25 = List(Position3D("foo", 2, "xyz"), Position3D("qux", 1, "xyz"))
}

object TestMatrixWhich {

  def predicate[P <: Position](cell: Cell[P]): Boolean = {
    (cell.content.schema == NominalSchema(StringCodex)) ||
    (cell.content.schema.codex.isInstanceOf[Codex.DateCodex]) ||
    (cell.content.value equ "12.56")
  }
}

class TestScaldingMatrixWhich extends TestMatrixWhich with TBddDsl {

  "A Matrix.which" should "return its coordinates in 1D" in {
    Given {
      data1
    } When {
      cells: TypedPipe[Cell[Position1D]] =>
        cells.which(TestMatrixWhich.predicate)
    } Then {
      _.toList.sorted shouldBe result1
    }
  }

  it should "return its first over coordinates in 1D" in {
    Given {
      data1
    } When {
      cells: TypedPipe[Cell[Position1D]] =>
        cells.which(Over(First), List("bar", "qux"), (c: Cell[Position1D]) => TestMatrixWhich.predicate(c), InMemory())
    } Then {
      _.toList.sorted shouldBe result2
    }
  }

  it should "return its first over multiple coordinates in 1D" in {
    Given {
      data1
    } When {
      cells: TypedPipe[Cell[Position1D]] =>
        cells.which(Over[Position1D, Dimension.First](First), List(
          (List("bar", "qux"), (c: Cell[Position1D]) => TestMatrixWhich.predicate(c)),
          (List("foo"), (c: Cell[Position1D]) => !TestMatrixWhich.predicate(c))), Default())
    } Then {
      _.toList.sorted shouldBe result3
    }
  }

  it should "return its coordinates in 2D" in {
    Given {
      data2
    } When {
      cells: TypedPipe[Cell[Position2D]] =>
        cells.which(TestMatrixWhich.predicate)
    } Then {
      _.toList.sorted shouldBe result4
    }
  }

  it should "return its first over coordinates in 2D" in {
    Given {
      data2
    } When {
      cells: TypedPipe[Cell[Position2D]] =>
        cells.which(Over(First), List("bar", "qux"), (c: Cell[Position2D]) => TestMatrixWhich.predicate(c),
          Default(Reducers(123)))
    } Then {
      _.toList.sorted shouldBe result5
    }
  }

  it should "return its first along coordinates in 2D" in {
    Given {
      data2
    } When {
      cells: TypedPipe[Cell[Position2D]] =>
        cells.which(Along(First), List(2, 4), (c: Cell[Position2D]) => TestMatrixWhich.predicate(c),
          Unbalanced(Reducers(123)))
    } Then {
      _.toList.sorted shouldBe result6
    }
  }

  it should "return its second over coordinates in 2D" in {
    Given {
      data2
    } When {
      cells: TypedPipe[Cell[Position2D]] =>
        cells.which(Over(Second), List(2, 4), (c: Cell[Position2D]) => TestMatrixWhich.predicate(c), InMemory())
    } Then {
      _.toList.sorted shouldBe result7
    }
  }

  it should "return its second along coordinates in 2D" in {
    Given {
      data2
    } When {
      cells: TypedPipe[Cell[Position2D]] =>
        cells.which(Along(Second), List("bar", "qux"), (c: Cell[Position2D]) => TestMatrixWhich.predicate(c),
          Default())
    } Then {
      _.toList.sorted shouldBe result8
    }
  }

  it should "return its first over multiple coordinates in 2D" in {
    Given {
      data2
    } When {
      cells: TypedPipe[Cell[Position2D]] =>
        cells.which(Over[Position2D, Dimension.First](First), List(
          (List("bar", "qux"), (c: Cell[Position2D]) => TestMatrixWhich.predicate(c)),
          (List("foo"), (c: Cell[Position2D]) => !TestMatrixWhich.predicate(c))), Default(Reducers(123)))
    } Then {
      _.toList.sorted shouldBe result9
    }
  }

  it should "return its first along multiple coordinates in 2D" in {
    Given {
      data2
    } When {
      cells: TypedPipe[Cell[Position2D]] =>
        cells.which(Along[Position2D, Dimension.First](First), List(
          (List(2, 4), (c: Cell[Position2D]) => TestMatrixWhich.predicate(c)),
          (List(2), (c: Cell[Position2D]) => !TestMatrixWhich.predicate(c))), Unbalanced(Reducers(123)))
    } Then {
      _.toList.sorted shouldBe result10
    }
  }

  it should "return its second over multiple coordinates in 2D" in {
    Given {
      data2
    } When {
      cells: TypedPipe[Cell[Position2D]] =>
        cells.which(Over[Position2D, Dimension.Second](Second), List(
          (List(2, 4), (c: Cell[Position2D]) => TestMatrixWhich.predicate(c)),
          (List(2), (c: Cell[Position2D]) => !TestMatrixWhich.predicate(c))), InMemory())
    } Then {
      _.toList.sorted shouldBe result11
    }
  }

  it should "return its second along multiple coordinates in 2D" in {
    Given {
      data2
    } When {
      cells: TypedPipe[Cell[Position2D]] =>
        cells.which(Along[Position2D, Dimension.Second](Second), List(
          (List("bar", "qux"), (c: Cell[Position2D]) => TestMatrixWhich.predicate(c)),
          (List("foo"), (c: Cell[Position2D]) => !TestMatrixWhich.predicate(c))), Default())
    } Then {
      _.toList.sorted shouldBe result12
    }
  }

  it should "return its coordinates in 3D" in {
    Given {
      data3
    } When {
      cells: TypedPipe[Cell[Position3D]] =>
        cells.which(TestMatrixWhich.predicate)
    } Then {
      _.toList.sorted shouldBe result13
    }
  }

  it should "return its first over coordinates in 3D" in {
    Given {
      data3
    } When {
      cells: TypedPipe[Cell[Position3D]] =>
        cells.which(Over(First), List("bar", "qux"), (c: Cell[Position3D]) => TestMatrixWhich.predicate(c),
          Default(Reducers(123)))
    } Then {
      _.toList.sorted shouldBe result14
    }
  }

  it should "return its first along coordinates in 3D" in {
    Given {
      data3
    } When {
      cells: TypedPipe[Cell[Position3D]] =>
        cells.which(Along(First), List(Position2D(2, "xyz"), Position2D(4, "xyz")),
          (c: Cell[Position3D]) => TestMatrixWhich.predicate(c), Unbalanced(Reducers(123)))
    } Then {
      _.toList.sorted shouldBe result15
    }
  }

  it should "return its second over coordinates in 3D" in {
    Given {
      data3
    } When {
      cells: TypedPipe[Cell[Position3D]] =>
        cells.which(Over(Second), List(2, 4), (c: Cell[Position3D]) => TestMatrixWhich.predicate(c), InMemory())
    } Then {
      _.toList.sorted shouldBe result16
    }
  }

  it should "return its second along coordinates in 3D" in {
    Given {
      data3
    } When {
      cells: TypedPipe[Cell[Position3D]] =>
        cells.which(Along(Second), List(Position2D("bar", "xyz"), Position2D("qux", "xyz")),
          (c: Cell[Position3D]) => TestMatrixWhich.predicate(c), Default())
    } Then {
      _.toList.sorted shouldBe result17
    }
  }

  it should "return its third over coordinates in 3D" in {
    Given {
      data3
    } When {
      cells: TypedPipe[Cell[Position3D]] =>
        cells.which(Over(Third), "xyz", (c: Cell[Position3D]) => TestMatrixWhich.predicate(c), Default(Reducers(123)))
    } Then {
      _.toList.sorted shouldBe result18
    }
  }

  it should "return its third along coordinates in 3D" in {
    Given {
      data3
    } When {
      cells: TypedPipe[Cell[Position3D]] =>
        cells.which(Along(Third), List(Position2D("bar", 2), Position2D("qux", 1)),
          (c: Cell[Position3D]) => TestMatrixWhich.predicate(c), Unbalanced(Reducers(123)))
    } Then {
      _.toList.sorted shouldBe result19
    }
  }

  it should "return its first over multiple coordinates in 3D" in {
    Given {
      data3
    } When {
      cells: TypedPipe[Cell[Position3D]] =>
        cells.which(Over[Position3D, Dimension.First](First), List(
          (List("bar", "qux"), (c: Cell[Position3D]) => TestMatrixWhich.predicate(c)),
          (List("foo"), (c: Cell[Position3D]) => !TestMatrixWhich.predicate(c))), InMemory())
    } Then {
      _.toList.sorted shouldBe result20
    }
  }

  it should "return its first along multiple coordinates in 3D" in {
    Given {
      data3
    } When {
      cells: TypedPipe[Cell[Position3D]] =>
        cells.which(Along[Position3D, Dimension.First](First), List(
          (List(Position2D(2, "xyz"), Position2D(4, "xyz")), (c: Cell[Position3D]) => TestMatrixWhich.predicate(c)),
          (List(Position2D(2, "xyz")), (c: Cell[Position3D]) => !TestMatrixWhich.predicate(c))), Default())
    } Then {
      _.toList.sorted shouldBe result21
    }
  }

  it should "return its second over multiple coordinates in 3D" in {
    Given {
      data3
    } When {
      cells: TypedPipe[Cell[Position3D]] =>
        cells.which(Over[Position3D, Dimension.Second](Second), List(
          (List(2, 4), (c: Cell[Position3D]) => TestMatrixWhich.predicate(c)),
          (List(2), (c: Cell[Position3D]) => !TestMatrixWhich.predicate(c))), Default(Reducers(123)))
    } Then {
      _.toList.sorted shouldBe result22
    }
  }

  it should "return its second along multiple coordinates in 3D" in {
    Given {
      data3
    } When {
      cells: TypedPipe[Cell[Position3D]] =>
        cells.which(Along[Position3D, Dimension.Second](Second), List(
          (List(Position2D("bar", "xyz"), Position2D("qux", "xyz")),
          (c: Cell[Position3D]) => TestMatrixWhich.predicate(c)), (List(Position2D("foo", "xyz")),
          (c: Cell[Position3D]) => !TestMatrixWhich.predicate(c))), Unbalanced(Reducers(123)))
    } Then {
      _.toList.sorted shouldBe result23
    }
  }

  it should "return its third over multiple coordinates in 3D" in {
    Given {
      data3
    } When {
      cells: TypedPipe[Cell[Position3D]] =>
        cells.which(Over[Position3D, Dimension.Third](Third), List(
          ("xyz", (c: Cell[Position3D]) => TestMatrixWhich.predicate(c)),
          ("xyz", (c: Cell[Position3D]) => !TestMatrixWhich.predicate(c))), InMemory())
    } Then {
      _.toList.sorted shouldBe result24
    }
  }

  it should "return its third along multiple coordinates in 3D" in {
    Given {
      data3
    } When {
      cells: TypedPipe[Cell[Position3D]] =>
        cells.which(Along[Position3D, Dimension.Third](Third), List(
          (List(Position2D("foo", 1), Position2D("qux", 1)), (c: Cell[Position3D]) => TestMatrixWhich.predicate(c)),
          (List(Position2D("foo", 2)), (c: Cell[Position3D]) => !TestMatrixWhich.predicate(c))), Default())
    } Then {
      _.toList.sorted shouldBe result25
    }
  }
}

class TestSparkMatrixWhich extends TestMatrixWhich {

  "A Matrix.which" should "return its coordinates in 1D" in {
    toRDD(data1)
      .which(TestMatrixWhich.predicate)
      .toList.sorted shouldBe result1
  }

  it should "return its first over coordinates in 1D" in {
    toRDD(data1)
      .which(Over(First), List("bar", "qux"), (c: Cell[Position1D]) => TestMatrixWhich.predicate(c), InMemory())
      .toList.sorted shouldBe result2
  }

  it should "return its first over multiple coordinates in 1D" in {
    toRDD(data1)
      .which(Over[Position1D, Dimension.First](First), List(
        (List("bar", "qux"), (c: Cell[Position1D]) => TestMatrixWhich.predicate(c)),
        (List("foo"), (c: Cell[Position1D]) => !TestMatrixWhich.predicate(c))), Default())
      .toList.sorted shouldBe result3
  }

  it should "return its coordinates in 2D" in {
    toRDD(data2)
      .which(TestMatrixWhich.predicate)
      .toList.sorted shouldBe result4
  }

  it should "return its first over coordinates in 2D" in {
    toRDD(data2)
      .which(Over(First), List("bar", "qux"), (c: Cell[Position2D]) => TestMatrixWhich.predicate(c),
        Default(Reducers(123)))
      .toList.sorted shouldBe result5
  }

  it should "return its first along coordinates in 2D" in {
    toRDD(data2)
      .which(Along(First), List(2, 4), (c: Cell[Position2D]) => TestMatrixWhich.predicate(c), Unbalanced(Reducers(123)))
      .toList.sorted shouldBe result6
  }

  it should "return its second over coordinates in 2D" in {
    toRDD(data2)
      .which(Over(Second), List(2, 4), (c: Cell[Position2D]) => TestMatrixWhich.predicate(c), InMemory())
      .toList.sorted shouldBe result7
  }

  it should "return its second along coordinates in 2D" in {
    toRDD(data2)
      .which(Along(Second), List("bar", "qux"), (c: Cell[Position2D]) => TestMatrixWhich.predicate(c), Default())
      .toList.sorted shouldBe result8
  }

  it should "return its first over multiple coordinates in 2D" in {
    toRDD(data2)
      .which(Over[Position2D, Dimension.First](First), List(
        (List("bar", "qux"), (c: Cell[Position2D]) => TestMatrixWhich.predicate(c)),
        (List("foo"), (c: Cell[Position2D]) => !TestMatrixWhich.predicate(c))), Default(Reducers(123)))
      .toList.sorted shouldBe result9
  }

  it should "return its first along multiple coordinates in 2D" in {
    toRDD(data2)
      .which(Along[Position2D, Dimension.First](First), List(
        (List(2, 4), (c: Cell[Position2D]) => TestMatrixWhich.predicate(c)),
        (List(2), (c: Cell[Position2D]) => !TestMatrixWhich.predicate(c))), Unbalanced(Reducers(123)))
      .toList.sorted shouldBe result10
  }

  it should "return its second over multiple coordinates in 2D" in {
    toRDD(data2)
      .which(Over[Position2D, Dimension.Second](Second), List(
        (List(2, 4), (c: Cell[Position2D]) => TestMatrixWhich.predicate(c)),
        (List(2), (c: Cell[Position2D]) => !TestMatrixWhich.predicate(c))), InMemory())
      .toList.sorted shouldBe result11
  }

  it should "return its second along multiple coordinates in 2D" in {
    toRDD(data2)
      .which(Along[Position2D, Dimension.Second](Second), List(
        (List("bar", "qux"), (c: Cell[Position2D]) => TestMatrixWhich.predicate(c)),
        (List("foo"), (c: Cell[Position2D]) => !TestMatrixWhich.predicate(c))), Default())
      .toList.sorted shouldBe result12
  }

  it should "return its coordinates in 3D" in {
    toRDD(data3)
      .which(TestMatrixWhich.predicate)
      .toList.sorted shouldBe result13
  }

  it should "return its first over coordinates in 3D" in {
    toRDD(data3)
      .which(Over(First), List("bar", "qux"), (c: Cell[Position3D]) => TestMatrixWhich.predicate(c),
        Default(Reducers(123)))
      .toList.sorted shouldBe result14
  }

  it should "return its first along coordinates in 3D" in {
    toRDD(data3)
      .which(Along(First), List(Position2D(2, "xyz"), Position2D(4, "xyz")),
        (c: Cell[Position3D]) => TestMatrixWhich.predicate(c), Unbalanced(Reducers(123)))
      .toList.sorted shouldBe result15
  }

  it should "return its second over coordinates in 3D" in {
    toRDD(data3)
      .which(Over(Second), List(2, 4), (c: Cell[Position3D]) => TestMatrixWhich.predicate(c), InMemory())
      .toList.sorted shouldBe result16
  }

  it should "return its second along coordinates in 3D" in {
    toRDD(data3)
      .which(Along(Second), List(Position2D("bar", "xyz"), Position2D("qux", "xyz")),
        (c: Cell[Position3D]) => TestMatrixWhich.predicate(c), Default())
      .toList.sorted shouldBe result17
  }

  it should "return its third over coordinates in 3D" in {
    toRDD(data3)
      .which(Over(Third), "xyz", (c: Cell[Position3D]) => TestMatrixWhich.predicate(c), Default(Reducers(123)))
      .toList.sorted shouldBe result18
  }

  it should "return its third along coordinates in 3D" in {
    toRDD(data3)
      .which(Along(Third), List(Position2D("bar", 2), Position2D("qux", 1)),
        (c: Cell[Position3D]) => TestMatrixWhich.predicate(c), Unbalanced(Reducers(123)))
      .toList.sorted shouldBe result19
  }

  it should "return its first over multiple coordinates in 3D" in {
    toRDD(data3)
      .which(Over[Position3D, Dimension.First](First), List(
        (List("bar", "qux"), (c: Cell[Position3D]) => TestMatrixWhich.predicate(c)),
        (List("foo"), (c: Cell[Position3D]) => !TestMatrixWhich.predicate(c))), InMemory())
      .toList.sorted shouldBe result20
  }

  it should "return its first along multiple coordinates in 3D" in {
    toRDD(data3)
      .which(Along[Position3D, Dimension.First](First), List(
        (List(Position2D(2, "xyz"), Position2D(4, "xyz")), (c: Cell[Position3D]) => TestMatrixWhich.predicate(c)),
        (List(Position2D(2, "xyz")), (c: Cell[Position3D]) => !TestMatrixWhich.predicate(c))), Default())
      .toList.sorted shouldBe result21
  }

  it should "return its second over multiple coordinates in 3D" in {
    toRDD(data3)
      .which(Over[Position3D, Dimension.Second](Second), List(
        (List(2, 4), (c: Cell[Position3D]) => TestMatrixWhich.predicate(c)),
        (List(2), (c: Cell[Position3D]) => !TestMatrixWhich.predicate(c))), Default(Reducers(123)))
      .toList.sorted shouldBe result22
  }

  it should "return its second along multiple coordinates in 3D" in {
    toRDD(data3)
      .which(Along[Position3D, Dimension.Second](Second), List(
        (List(Position2D("bar", "xyz"), Position2D("qux", "xyz")),
        (c: Cell[Position3D]) => TestMatrixWhich.predicate(c)), (List(Position2D("foo", "xyz")),
        (c: Cell[Position3D]) => !TestMatrixWhich.predicate(c))), Unbalanced(Reducers(123)))
      .toList.sorted shouldBe result23
  }

  it should "return its third over multiple coordinates in 3D" in {
    toRDD(data3)
      .which(Over[Position3D, Dimension.Third](Third), List(
        ("xyz", (c: Cell[Position3D]) => TestMatrixWhich.predicate(c)),
        ("xyz", (c: Cell[Position3D]) => !TestMatrixWhich.predicate(c))), InMemory())
      .toList.sorted shouldBe result24
  }

  it should "return its third along multiple coordinates in 3D" in {
    toRDD(data3)
      .which(Along[Position3D, Dimension.Third](Third), List(
        (List(Position2D("foo", 1), Position2D("qux", 1)), (c: Cell[Position3D]) => TestMatrixWhich.predicate(c)),
        (List(Position2D("foo", 2)), (c: Cell[Position3D]) => !TestMatrixWhich.predicate(c))), Default())
      .toList.sorted shouldBe result25
  }
}

trait TestMatrixGet extends TestMatrix {

  val result1 = List(Cell(Position1D("qux"), Content(OrdinalSchema(StringCodex), "12.56")))

  val result2 = List(Cell(Position2D("foo", 3), Content(NominalSchema(StringCodex), "9.42")),
    Cell(Position2D("qux", 1), Content(OrdinalSchema(StringCodex), "12.56")))

  val result3 = List(Cell(Position3D("foo", 3, "xyz"), Content(NominalSchema(StringCodex), "9.42")),
    Cell(Position3D("qux", 1, "xyz"), Content(OrdinalSchema(StringCodex), "12.56")))
}

class TestScaldingMatrixGet extends TestMatrixGet with TBddDsl {

  "A Matrix.get" should "return its cells in 1D" in {
    Given {
      data1
    } When {
      cells: TypedPipe[Cell[Position1D]] =>
        cells.get("qux")
    } Then {
      _.toList.sortBy(_.position) shouldBe result1
    }
  }

  it should "return its cells in 2D" in {
    Given {
      data2
    } When {
      cells: TypedPipe[Cell[Position2D]] =>
        cells.get(List(Position2D("foo", 3), Position2D("qux", 1), Position2D("baz", 4)))
    } Then {
      _.toList.sortBy(_.position) shouldBe result2
    }
  }

  it should "return its cells in 3D" in {
    Given {
      data3
    } When {
      cells: TypedPipe[Cell[Position3D]] =>
        cells.get(List(Position3D("foo", 3, "xyz"), Position3D("qux", 1, "xyz"), Position3D("baz", 4, "xyz")))
    } Then {
      _.toList.sortBy(_.position) shouldBe result3
    }
  }
}

class TestSparkMatrixGet extends TestMatrixGet {

  "A Matrix.get" should "return its cells in 1D" in {
    toRDD(data1)
      .get("qux")
      .toList.sortBy(_.position) shouldBe result1
  }

  it should "return its cells in 2D" in {
    toRDD(data2)
      .get(List(Position2D("foo", 3), Position2D("qux", 1), Position2D("baz", 4)))
      .toList.sortBy(_.position) shouldBe result2
  }

  it should "return its cells in 3D" in {
    toRDD(data3)
      .get(List(Position3D("foo", 3, "xyz"), Position3D("qux", 1, "xyz"), Position3D("baz", 4, "xyz")))
      .toList.sortBy(_.position) shouldBe result3
  }
}

trait TestMatrixToMap extends TestMatrix {
  val result1 = data1.map { case c => c.position -> c.content }.toMap

  val result2 = Map(
        Position1D("foo") -> Map(Position1D(1) -> Content(OrdinalSchema(StringCodex), "3.14"),
          Position1D(2) -> Content(ContinuousSchema(DoubleCodex), 6.28),
          Position1D(3) -> Content(NominalSchema(StringCodex), "9.42"),
          Position1D(4) -> Content(DateSchema(DateCodex("yyyy-MM-dd hh:mm:ss")),
            (new java.text.SimpleDateFormat("yyyy-MM-dd hh:mm:ss")).parse("2000-01-01 12:56:00"))),
        Position1D("bar") -> Map(Position1D(1) -> Content(OrdinalSchema(StringCodex), "6.28"),
          Position1D(2) -> Content(ContinuousSchema(DoubleCodex), 12.56),
          Position1D(3) -> Content(OrdinalSchema(LongCodex), 19)),
        Position1D("baz") -> Map(Position1D(1) -> Content(OrdinalSchema(StringCodex), "9.42"),
          Position1D(2) -> Content(DiscreteSchema(LongCodex), 19)),
        Position1D("qux") -> Map(Position1D(1) -> Content(OrdinalSchema(StringCodex), "12.56")))

  val result3 = Map(
        Position1D(1) -> Map(Position1D("foo") -> Content(OrdinalSchema(StringCodex), "3.14"),
          Position1D("bar") -> Content(OrdinalSchema(StringCodex), "6.28"),
          Position1D("baz") -> Content(OrdinalSchema(StringCodex), "9.42"),
          Position1D("qux") -> Content(OrdinalSchema(StringCodex), "12.56")),
        Position1D(2) -> Map(Position1D("foo") -> Content(ContinuousSchema(DoubleCodex), 6.28),
          Position1D("bar") -> Content(ContinuousSchema(DoubleCodex), 12.56),
          Position1D("baz") -> Content(DiscreteSchema(LongCodex), 19)),
        Position1D(3) -> Map(Position1D("foo") -> Content(NominalSchema(StringCodex), "9.42"),
          Position1D("bar") -> Content(OrdinalSchema(LongCodex), 19)),
        Position1D(4) -> Map(Position1D("foo") -> Content(DateSchema(DateCodex("yyyy-MM-dd hh:mm:ss")),
          (new java.text.SimpleDateFormat("yyyy-MM-dd hh:mm:ss")).parse("2000-01-01 12:56:00"))))

  val result4 = Map(
        Position1D(1) -> Map(Position1D("foo") -> Content(OrdinalSchema(StringCodex), "3.14"),
          Position1D("bar") -> Content(OrdinalSchema(StringCodex), "6.28"),
          Position1D("baz") -> Content(OrdinalSchema(StringCodex), "9.42"),
          Position1D("qux") -> Content(OrdinalSchema(StringCodex), "12.56")),
        Position1D(2) -> Map(Position1D("foo") -> Content(ContinuousSchema(DoubleCodex), 6.28),
          Position1D("bar") -> Content(ContinuousSchema(DoubleCodex), 12.56),
          Position1D("baz") -> Content(DiscreteSchema(LongCodex), 19)),
        Position1D(3) -> Map(Position1D("foo") -> Content(NominalSchema(StringCodex), "9.42"),
          Position1D("bar") -> Content(OrdinalSchema(LongCodex), 19)),
        Position1D(4) -> Map(Position1D("foo") -> Content(DateSchema(DateCodex("yyyy-MM-dd hh:mm:ss")),
          (new java.text.SimpleDateFormat("yyyy-MM-dd hh:mm:ss")).parse("2000-01-01 12:56:00"))))

  val result5 = Map(
        Position1D("foo") -> Map(Position1D(1) -> Content(OrdinalSchema(StringCodex), "3.14"),
          Position1D(2) -> Content(ContinuousSchema(DoubleCodex), 6.28),
          Position1D(3) -> Content(NominalSchema(StringCodex), "9.42"),
          Position1D(4) -> Content(DateSchema(DateCodex("yyyy-MM-dd hh:mm:ss")),
            (new java.text.SimpleDateFormat("yyyy-MM-dd hh:mm:ss")).parse("2000-01-01 12:56:00"))),
        Position1D("bar") -> Map(Position1D(1) -> Content(OrdinalSchema(StringCodex), "6.28"),
          Position1D(2) -> Content(ContinuousSchema(DoubleCodex), 12.56),
          Position1D(3) -> Content(OrdinalSchema(LongCodex), 19)),
        Position1D("baz") -> Map(Position1D(1) -> Content(OrdinalSchema(StringCodex), "9.42"),
          Position1D(2) -> Content(DiscreteSchema(LongCodex), 19)),
        Position1D("qux") -> Map(Position1D(1) -> Content(OrdinalSchema(StringCodex), "12.56")))

  val result6 = Map(
        Position1D("foo") -> Map(Position2D(1, "xyz") -> Content(OrdinalSchema(StringCodex), "3.14"),
          Position2D(2, "xyz") -> Content(ContinuousSchema(DoubleCodex), 6.28),
          Position2D(3, "xyz") -> Content(NominalSchema(StringCodex), "9.42"),
          Position2D(4, "xyz") -> Content(DateSchema(DateCodex("yyyy-MM-dd hh:mm:ss")),
            (new java.text.SimpleDateFormat("yyyy-MM-dd hh:mm:ss")).parse("2000-01-01 12:56:00"))),
        Position1D("bar") -> Map(Position2D(1, "xyz") -> Content(OrdinalSchema(StringCodex), "6.28"),
          Position2D(2, "xyz") -> Content(ContinuousSchema(DoubleCodex), 12.56),
          Position2D(3, "xyz") -> Content(OrdinalSchema(LongCodex), 19)),
        Position1D("baz") -> Map(Position2D(1, "xyz") -> Content(OrdinalSchema(StringCodex), "9.42"),
          Position2D(2, "xyz") -> Content(DiscreteSchema(LongCodex), 19)),
        Position1D("qux") -> Map(Position2D(1, "xyz") -> Content(OrdinalSchema(StringCodex), "12.56")))

  val result7 = Map(
        Position2D(1, "xyz") -> Map(Position1D("foo") -> Content(OrdinalSchema(StringCodex), "3.14"),
          Position1D("bar") -> Content(OrdinalSchema(StringCodex), "6.28"),
          Position1D("baz") -> Content(OrdinalSchema(StringCodex), "9.42"),
          Position1D("qux") -> Content(OrdinalSchema(StringCodex), "12.56")),
        Position2D(2, "xyz") -> Map(Position1D("foo") -> Content(ContinuousSchema(DoubleCodex), 6.28),
          Position1D("bar") -> Content(ContinuousSchema(DoubleCodex), 12.56),
          Position1D("baz") -> Content(DiscreteSchema(LongCodex), 19)),
        Position2D(3, "xyz") -> Map(Position1D("foo") -> Content(NominalSchema(StringCodex), "9.42"),
          Position1D("bar") -> Content(OrdinalSchema(LongCodex), 19)),
        Position2D(4, "xyz") -> Map(Position1D("foo") -> Content(DateSchema(DateCodex("yyyy-MM-dd hh:mm:ss")),
          (new java.text.SimpleDateFormat("yyyy-MM-dd hh:mm:ss")).parse("2000-01-01 12:56:00"))))

  val result8 = Map(
        Position1D(1) -> Map(Position2D("foo", "xyz") -> Content(OrdinalSchema(StringCodex), "3.14"),
          Position2D("bar", "xyz") -> Content(OrdinalSchema(StringCodex), "6.28"),
          Position2D("baz", "xyz") -> Content(OrdinalSchema(StringCodex), "9.42"),
          Position2D("qux", "xyz") -> Content(OrdinalSchema(StringCodex), "12.56")),
        Position1D(2) -> Map(Position2D("foo", "xyz") -> Content(ContinuousSchema(DoubleCodex), 6.28),
          Position2D("bar", "xyz") -> Content(ContinuousSchema(DoubleCodex), 12.56),
          Position2D("baz", "xyz") -> Content(DiscreteSchema(LongCodex), 19)),
        Position1D(3) -> Map(Position2D("foo", "xyz") -> Content(NominalSchema(StringCodex), "9.42"),
          Position2D("bar", "xyz") -> Content(OrdinalSchema(LongCodex), 19)),
        Position1D(4) -> Map(Position2D("foo", "xyz") -> Content(DateSchema(DateCodex("yyyy-MM-dd hh:mm:ss")),
          (new java.text.SimpleDateFormat("yyyy-MM-dd hh:mm:ss")).parse("2000-01-01 12:56:00"))))

  val result9 = Map(
        Position2D("foo", "xyz") -> Map(Position1D(1) -> Content(OrdinalSchema(StringCodex), "3.14"),
          Position1D(2) -> Content(ContinuousSchema(DoubleCodex), 6.28),
          Position1D(3) -> Content(NominalSchema(StringCodex), "9.42"),
          Position1D(4) -> Content(DateSchema(DateCodex("yyyy-MM-dd hh:mm:ss")),
            (new java.text.SimpleDateFormat("yyyy-MM-dd hh:mm:ss")).parse("2000-01-01 12:56:00"))),
        Position2D("bar", "xyz") -> Map(Position1D(1) -> Content(OrdinalSchema(StringCodex), "6.28"),
          Position1D(2) -> Content(ContinuousSchema(DoubleCodex), 12.56),
          Position1D(3) -> Content(OrdinalSchema(LongCodex), 19)),
        Position2D("baz", "xyz") -> Map(Position1D(1) -> Content(OrdinalSchema(StringCodex), "9.42"),
          Position1D(2) -> Content(DiscreteSchema(LongCodex), 19)),
        Position2D("qux", "xyz") -> Map(Position1D(1) -> Content(OrdinalSchema(StringCodex), "12.56")))

  val result10 = Map(Position1D("xyz") -> Map(
        Position2D("foo", 1) -> Content(OrdinalSchema(StringCodex), "3.14"),
        Position2D("bar", 1) -> Content(OrdinalSchema(StringCodex), "6.28"),
        Position2D("baz", 1) -> Content(OrdinalSchema(StringCodex), "9.42"),
        Position2D("qux", 1) -> Content(OrdinalSchema(StringCodex), "12.56"),
        Position2D("foo", 2) -> Content(ContinuousSchema(DoubleCodex), 6.28),
        Position2D("bar", 2) -> Content(ContinuousSchema(DoubleCodex), 12.56),
        Position2D("baz", 2) -> Content(DiscreteSchema(LongCodex), 19),
        Position2D("foo", 3) -> Content(NominalSchema(StringCodex), "9.42"),
        Position2D("bar", 3) -> Content(OrdinalSchema(LongCodex), 19),
        Position2D("foo", 4) -> Content(DateSchema(DateCodex("yyyy-MM-dd hh:mm:ss")),
          (new java.text.SimpleDateFormat("yyyy-MM-dd hh:mm:ss")).parse("2000-01-01 12:56:00"))))

  val result11 = Map(
        Position2D("foo", 1) -> Map(Position1D("xyz") -> Content(OrdinalSchema(StringCodex), "3.14")),
        Position2D("foo", 2) -> Map(Position1D("xyz") -> Content(ContinuousSchema(DoubleCodex), 6.28)),
        Position2D("foo", 3) -> Map(Position1D("xyz") -> Content(NominalSchema(StringCodex), "9.42")),
        Position2D("foo", 4) -> Map(Position1D("xyz") -> Content(DateSchema(DateCodex("yyyy-MM-dd hh:mm:ss")),
          (new java.text.SimpleDateFormat("yyyy-MM-dd hh:mm:ss")).parse("2000-01-01 12:56:00"))),
        Position2D("bar", 1) -> Map(Position1D("xyz") -> Content(OrdinalSchema(StringCodex), "6.28")),
        Position2D("bar", 2) -> Map(Position1D("xyz") -> Content(ContinuousSchema(DoubleCodex), 12.56)),
        Position2D("bar", 3) -> Map(Position1D("xyz") -> Content(OrdinalSchema(LongCodex), 19)),
        Position2D("baz", 1) -> Map(Position1D("xyz") -> Content(OrdinalSchema(StringCodex), "9.42")),
        Position2D("baz", 2) -> Map(Position1D("xyz") -> Content(DiscreteSchema(LongCodex), 19)),
        Position2D("qux", 1) -> Map(Position1D("xyz") -> Content(OrdinalSchema(StringCodex), "12.56")))
}

class TestScaldingMatrixToMap extends TestMatrixToMap with TBddDsl {

  "A Matrix.toMap" should "return its first over map in 1D" in {
    Given {
      data1
    } When {
      cells: TypedPipe[Cell[Position1D]] =>
        cells.toMap(Over(First)).toTypedPipe
    } Then {
      _.toList shouldBe List(result1)
    }
  }

  it should "return its first over map in 2D" in {
    Given {
      data2
    } When {
      cells: TypedPipe[Cell[Position2D]] =>
        cells.toMap(Over(First)).toTypedPipe
    } Then {
      _.toList shouldBe List(result2)
    }
  }

  it should "return its first along map in 2D" in {
    Given {
      data2
    } When {
      cells: TypedPipe[Cell[Position2D]] =>
        cells.toMap(Along(First)).toTypedPipe
    } Then {
      _.toList shouldBe List(result3)
    }
  }

  it should "return its second over map in 2D" in {
    Given {
      data2
    } When {
      cells: TypedPipe[Cell[Position2D]] =>
        cells.toMap(Over(Second)).toTypedPipe
    } Then {
      _.toList shouldBe List(result4)
    }
  }

  it should "return its second along map in 2D" in {
    Given {
      data2
    } When {
      cells: TypedPipe[Cell[Position2D]] =>
        cells.toMap(Along(Second)).toTypedPipe
    } Then {
      _.toList shouldBe List(result5)
    }
  }

  it should "return its first over map in 3D" in {
    Given {
      data3
    } When {
      cells: TypedPipe[Cell[Position3D]] =>
        cells.toMap(Over(First)).toTypedPipe
    } Then {
      _.toList shouldBe List(result6)
    }
  }

  it should "return its first along map in 3D" in {
    Given {
      data3
    } When {
      cells: TypedPipe[Cell[Position3D]] =>
        cells.toMap(Along(First)).toTypedPipe
    } Then {
      _.toList shouldBe List(result7)
    }
  }

  it should "return its second over map in 3D" in {
    Given {
      data3
    } When {
      cells: TypedPipe[Cell[Position3D]] =>
        cells.toMap(Over(Second)).toTypedPipe
    } Then {
      _.toList shouldBe List(result8)
    }
  }

  it should "return its second along map in 3D" in {
    Given {
      data3
    } When {
      cells: TypedPipe[Cell[Position3D]] =>
        cells.toMap(Along(Second)).toTypedPipe
    } Then {
      _.toList shouldBe List(result9)
    }
  }

  it should "return its third over map in 3D" in {
    Given {
      data3
    } When {
      cells: TypedPipe[Cell[Position3D]] =>
        cells.toMap(Over(Third)).toTypedPipe
    } Then {
      _.toList shouldBe List(result10)
    }
  }

  it should "return its third along map in 3D" in {
    Given {
      data3
    } When {
      cells: TypedPipe[Cell[Position3D]] =>
        cells.toMap(Along(Third)).toTypedPipe
    } Then {
      _.toList shouldBe List(result11)
    }
  }
}

class TestSparkMatrixToMap extends TestMatrixToMap {

  "A Matrix.toMap" should "return its first over map in 1D" in {
    toRDD(data1).toMap(Over(First)) shouldBe result1
  }

  it should "return its first over map in 2D" in {
    toRDD(data2).toMap(Over(First)) shouldBe result2
  }

  it should "return its first along map in 2D" in {
    toRDD(data2).toMap(Along(First)) shouldBe result3
  }

  it should "return its second over map in 2D" in {
    toRDD(data2).toMap(Over(Second)) shouldBe result4
  }

  it should "return its second along map in 2D" in {
    toRDD(data2).toMap(Along(Second)) shouldBe result5
  }

  it should "return its first over map in 3D" in {
    toRDD(data3).toMap(Over(First)) shouldBe result6
  }

  it should "return its first along map in 3D" in {
    toRDD(data3).toMap(Along(First)) shouldBe result7
  }

  it should "return its second over map in 3D" in {
    toRDD(data3).toMap(Over(Second)) shouldBe result8
  }

  it should "return its second along map in 3D" in {
    toRDD(data3).toMap(Along(Second)) shouldBe result9
  }

  it should "return its third over map in 3D" in {
    toRDD(data3).toMap(Over(Third)) shouldBe result10
  }

  it should "return its third along map in 3D" in {
    toRDD(data3).toMap(Along(Third)) shouldBe result11
  }
}

trait TestMatrixSummarise extends TestMatrix {

  val ext = Map(Position1D("foo") -> 1.0 / 1,
    Position1D("bar") -> 1.0 / 2,
    Position1D("baz") -> 1.0 / 3,
    Position1D("qux") -> 1.0 / 4,
    Position1D("foo.2") -> 1.0,
    Position1D("bar.2") -> 1.0,
    Position1D("baz.2") -> 1.0,
    Position1D("qux.2") -> 1.0,
    Position1D(1) -> 1.0 / 2,
    Position1D(2) -> 1.0 / 4,
    Position1D(3) -> 1.0 / 6,
    Position1D(4) -> 1.0 / 8,
    Position1D("1.2") -> 1.0,
    Position1D("2.2") -> 1.0,
    Position1D("3.2") -> 1.0,
    Position1D("4.2") -> 1.0,
    Position1D("xyz") -> 1 / 3.14,
    Position1D("xyz.2") -> 1 / 6.28)

  type W = Map[Position1D, Double]

  val result1 = List(Cell(Position1D("bar"), Content(ContinuousSchema(DoubleCodex), 6.28)),
    Cell(Position1D("baz"), Content(ContinuousSchema(DoubleCodex), 9.42)),
    Cell(Position1D("foo"), Content(ContinuousSchema(DoubleCodex), 3.14)),
    Cell(Position1D("qux"), Content(ContinuousSchema(DoubleCodex), 12.56)))

  val result2 = List(Cell(Position1D(1), Content(ContinuousSchema(DoubleCodex), 12.56)),
    Cell(Position1D(2), Content(ContinuousSchema(DoubleCodex), 18.84)),
    Cell(Position1D(3), Content(ContinuousSchema(DoubleCodex), 18.84)),
    Cell(Position1D(4), Content(ContinuousSchema(DoubleCodex), 12.56)))

  val result3 = List(Cell(Position1D(1), Content(ContinuousSchema(DoubleCodex), 12.56)),
    Cell(Position1D(2), Content(ContinuousSchema(DoubleCodex), 18.84)),
    Cell(Position1D(3), Content(ContinuousSchema(DoubleCodex), 18.84)),
    Cell(Position1D(4), Content(ContinuousSchema(DoubleCodex), 12.56)))

  val result4 = List(Cell(Position1D("bar"), Content(ContinuousSchema(DoubleCodex), 6.28)),
    Cell(Position1D("baz"), Content(ContinuousSchema(DoubleCodex), 9.42)),
    Cell(Position1D("foo"), Content(ContinuousSchema(DoubleCodex), 3.14)),
    Cell(Position1D("qux"), Content(ContinuousSchema(DoubleCodex), 12.56)))

  val result5 = List(Cell(Position1D("bar"), Content(ContinuousSchema(DoubleCodex), 6.28)),
    Cell(Position1D("baz"), Content(ContinuousSchema(DoubleCodex), 9.42)),
    Cell(Position1D("foo"), Content(ContinuousSchema(DoubleCodex), 3.14)),
    Cell(Position1D("qux"), Content(ContinuousSchema(DoubleCodex), 12.56)))

  val result6 = List(Cell(Position2D(1, "xyz"), Content(ContinuousSchema(DoubleCodex), 12.56)),
    Cell(Position2D(2, "xyz"), Content(ContinuousSchema(DoubleCodex), 18.84)),
    Cell(Position2D(3, "xyz"), Content(ContinuousSchema(DoubleCodex), 18.84)),
    Cell(Position2D(4, "xyz"), Content(ContinuousSchema(DoubleCodex), 12.56)))

  val result7 = List(Cell(Position1D(1), Content(ContinuousSchema(DoubleCodex), 12.56)),
    Cell(Position1D(2), Content(ContinuousSchema(DoubleCodex), 18.84)),
    Cell(Position1D(3), Content(ContinuousSchema(DoubleCodex), 18.84)),
    Cell(Position1D(4), Content(ContinuousSchema(DoubleCodex), 12.56)))

  val result8 = List(Cell(Position2D("bar", "xyz"), Content(ContinuousSchema(DoubleCodex), 6.28)),
    Cell(Position2D("baz", "xyz"), Content(ContinuousSchema(DoubleCodex), 9.42)),
    Cell(Position2D("foo", "xyz"), Content(ContinuousSchema(DoubleCodex), 3.14)),
    Cell(Position2D("qux", "xyz"), Content(ContinuousSchema(DoubleCodex), 12.56)))

  val result9 = List(Cell(Position1D("xyz"), Content(ContinuousSchema(DoubleCodex), 18.84)))

  val result10 = List(Cell(Position2D("bar", 1), Content(ContinuousSchema(DoubleCodex), 6.28)),
    Cell(Position2D("bar", 2), Content(ContinuousSchema(DoubleCodex), 12.56)),
    Cell(Position2D("bar", 3), Content(ContinuousSchema(DoubleCodex), 18.84)),
    Cell(Position2D("baz", 1), Content(ContinuousSchema(DoubleCodex), 9.42)),
    Cell(Position2D("baz", 2), Content(ContinuousSchema(DoubleCodex), 18.84)),
    Cell(Position2D("foo", 1), Content(ContinuousSchema(DoubleCodex), 3.14)),
    Cell(Position2D("foo", 2), Content(ContinuousSchema(DoubleCodex), 6.28)),
    Cell(Position2D("foo", 3), Content(ContinuousSchema(DoubleCodex), 9.42)),
    Cell(Position2D("foo", 4), Content(ContinuousSchema(DoubleCodex), 12.56)),
    Cell(Position2D("qux", 1), Content(ContinuousSchema(DoubleCodex), 12.56)))

  val result11 = List(
    Cell(Position1D("bar"), Content(ContinuousSchema(DoubleCodex), (6.28 + 12.56 + 18.84) * (1.0 / 2))),
    Cell(Position1D("baz"), Content(ContinuousSchema(DoubleCodex), (9.42 + 18.84) * (1.0 / 3))),
    Cell(Position1D("foo"), Content(ContinuousSchema(DoubleCodex), (3.14 + 6.28 + 9.42 + 12.56) * (1.0 / 1))),
    Cell(Position1D("qux"), Content(ContinuousSchema(DoubleCodex), 12.56 * (1.0 / 4))))

  val result12 = List(
    Cell(Position1D(1), Content(ContinuousSchema(DoubleCodex), (3.14 + 6.28 + 9.42 + 12.56) * (1.0 / 2))),
    Cell(Position1D(2), Content(ContinuousSchema(DoubleCodex), (6.28 + 12.56 + 18.84) * (1.0 / 4))),
    Cell(Position1D(3), Content(ContinuousSchema(DoubleCodex), (9.42 + 18.84) * (1.0 / 6))),
    Cell(Position1D(4), Content(ContinuousSchema(DoubleCodex), 12.56 * (1.0 / 8))))

  val result13 = List(
    Cell(Position1D(1), Content(ContinuousSchema(DoubleCodex), (3.14 + 6.28 + 9.42 + 12.56) * (1.0 / 2))),
    Cell(Position1D(2), Content(ContinuousSchema(DoubleCodex), (6.28 + 12.56 + 18.84) * (1.0 / 4))),
    Cell(Position1D(3), Content(ContinuousSchema(DoubleCodex), (9.42 + 18.84) * (1.0 / 6))),
    Cell(Position1D(4), Content(ContinuousSchema(DoubleCodex), 12.56 * (1.0 / 8))))

  val result14 = List(
    Cell(Position1D("bar"), Content(ContinuousSchema(DoubleCodex), (6.28 + 12.56 + 18.84) * (1.0 / 2))),
    Cell(Position1D("baz"), Content(ContinuousSchema(DoubleCodex), (9.42 + 18.84) * (1.0 / 3))),
    Cell(Position1D("foo"), Content(ContinuousSchema(DoubleCodex), (3.14 + 6.28 + 9.42 + 12.56) * (1.0 / 1))),
    Cell(Position1D("qux"), Content(ContinuousSchema(DoubleCodex), 12.56 * (1.0 / 4))))

  val result15 = List(
    Cell(Position1D("bar"), Content(ContinuousSchema(DoubleCodex), (6.28 + 12.56 + 18.84) * (1.0 / 2))),
    Cell(Position1D("baz"), Content(ContinuousSchema(DoubleCodex), (9.42 + 18.84) * (1.0 / 3))),
    Cell(Position1D("foo"), Content(ContinuousSchema(DoubleCodex), (3.14 + 6.28 + 9.42 + 12.56) * (1.0 / 1))),
    Cell(Position1D("qux"), Content(ContinuousSchema(DoubleCodex), 12.56 * (1.0 / 4))))

  val result16 = List(Cell(Position2D(1, "xyz"), Content(ContinuousSchema(DoubleCodex),
      (3.14 + 6.28 + 9.42 + 12.56) * (1.0 / 2))),
    Cell(Position2D(2, "xyz"), Content(ContinuousSchema(DoubleCodex), (6.28 + 12.56 + 18.84) * (1.0 / 4))),
    Cell(Position2D(3, "xyz"), Content(ContinuousSchema(DoubleCodex), (9.42 + 18.84) * (1.0 / 6))),
    Cell(Position2D(4, "xyz"), Content(ContinuousSchema(DoubleCodex), 12.56 * (1.0 / 8))))

  val result17 = List(
    Cell(Position1D(1), Content(ContinuousSchema(DoubleCodex), (3.14 + 6.28 + 9.42 + 12.56) * (1.0 / 2))),
    Cell(Position1D(2), Content(ContinuousSchema(DoubleCodex), (6.28 + 12.56 + 18.84) * (1.0 / 4))),
    Cell(Position1D(3), Content(ContinuousSchema(DoubleCodex), (9.42 + 18.84) * (1.0 / 6))),
    Cell(Position1D(4), Content(ContinuousSchema(DoubleCodex), 12.56 * (1.0 / 8))))

  val result18 = List(
    Cell(Position2D("bar", "xyz"), Content(ContinuousSchema(DoubleCodex), (6.28 + 12.56 + 18.84) * (1.0 / 2))),
    Cell(Position2D("baz", "xyz"), Content(ContinuousSchema(DoubleCodex), (9.42 + 18.84) * (1.0 / 3))),
    Cell(Position2D("foo", "xyz"), Content(ContinuousSchema(DoubleCodex),
      (3.14 + 6.28 + 9.42 + 12.56) * (1.0 / 1))),
    Cell(Position2D("qux", "xyz"), Content(ContinuousSchema(DoubleCodex), 12.56 * (1.0 / 4))))

  val result19 = List(Cell(Position1D("xyz"), Content(ContinuousSchema(DoubleCodex),
    (3.14 + 2 * 6.28 + 2 * 9.42 + 3 * 12.56 + 2 * 18.84) / 3.14)))

  val result20 = List(Cell(Position2D("bar", 1), Content(ContinuousSchema(DoubleCodex), 6.28 / 3.14)),
    Cell(Position2D("bar", 2), Content(ContinuousSchema(DoubleCodex), 12.56 / 3.14)),
    Cell(Position2D("bar", 3), Content(ContinuousSchema(DoubleCodex), 18.84 / 3.14)),
    Cell(Position2D("baz", 1), Content(ContinuousSchema(DoubleCodex), 9.42 / 3.14)),
    Cell(Position2D("baz", 2), Content(ContinuousSchema(DoubleCodex), 18.84 / 3.14)),
    Cell(Position2D("foo", 1), Content(ContinuousSchema(DoubleCodex), 3.14 / 3.14)),
    Cell(Position2D("foo", 2), Content(ContinuousSchema(DoubleCodex), 6.28 / 3.14)),
    Cell(Position2D("foo", 3), Content(ContinuousSchema(DoubleCodex), 9.42 / 3.14)),
    Cell(Position2D("foo", 4), Content(ContinuousSchema(DoubleCodex), 12.56 / 3.14)),
    Cell(Position2D("qux", 1), Content(ContinuousSchema(DoubleCodex), 12.56 / 3.14)))

  val result21 = List(Cell(Position2D("bar", "min"), Content(ContinuousSchema(DoubleCodex), 6.28)),
    Cell(Position2D("baz", "min"), Content(ContinuousSchema(DoubleCodex), 9.42)),
    Cell(Position2D("foo", "min"), Content(ContinuousSchema(DoubleCodex), 3.14)),
    Cell(Position2D("qux", "min"), Content(ContinuousSchema(DoubleCodex), 12.56)))

  val result22 = List(Cell(Position1D("max"), Content(ContinuousSchema(DoubleCodex), 12.56)),
    Cell(Position1D("min"), Content(ContinuousSchema(DoubleCodex), 3.14)))

  val result23 = List(Cell(Position2D("bar", "min"), Content(ContinuousSchema(DoubleCodex), 6.28)),
    Cell(Position2D("baz", "min"), Content(ContinuousSchema(DoubleCodex), 9.42)),
    Cell(Position2D("foo", "min"), Content(ContinuousSchema(DoubleCodex), 3.14)),
    Cell(Position2D("qux", "min"), Content(ContinuousSchema(DoubleCodex), 12.56)))

  val result24 = List(Cell(Position2D(1, "max"), Content(ContinuousSchema(DoubleCodex), 12.56)),
    Cell(Position2D(1, "min"), Content(ContinuousSchema(DoubleCodex), 3.14)),
    Cell(Position2D(2, "max"), Content(ContinuousSchema(DoubleCodex), 18.84)),
    Cell(Position2D(2, "min"), Content(ContinuousSchema(DoubleCodex), 6.28)),
    Cell(Position2D(3, "max"), Content(ContinuousSchema(DoubleCodex), 18.84)),
    Cell(Position2D(3, "min"), Content(ContinuousSchema(DoubleCodex), 9.42)),
    Cell(Position2D(4, "max"), Content(ContinuousSchema(DoubleCodex), 12.56)),
    Cell(Position2D(4, "min"), Content(ContinuousSchema(DoubleCodex), 12.56)))

  val result25 = List(Cell(Position2D(1, "max"), Content(ContinuousSchema(DoubleCodex), 12.56)),
    Cell(Position2D(1, "min"), Content(ContinuousSchema(DoubleCodex), 3.14)),
    Cell(Position2D(2, "max"), Content(ContinuousSchema(DoubleCodex), 18.84)),
    Cell(Position2D(2, "min"), Content(ContinuousSchema(DoubleCodex), 6.28)),
    Cell(Position2D(3, "max"), Content(ContinuousSchema(DoubleCodex), 18.84)),
    Cell(Position2D(3, "min"), Content(ContinuousSchema(DoubleCodex), 9.42)),
    Cell(Position2D(4, "max"), Content(ContinuousSchema(DoubleCodex), 12.56)),
    Cell(Position2D(4, "min"), Content(ContinuousSchema(DoubleCodex), 12.56)))

  val result26 = List(Cell(Position2D("bar", "min"), Content(ContinuousSchema(DoubleCodex), 6.28)),
    Cell(Position2D("baz", "min"), Content(ContinuousSchema(DoubleCodex), 9.42)),
    Cell(Position2D("foo", "min"), Content(ContinuousSchema(DoubleCodex), 3.14)),
    Cell(Position2D("qux", "min"), Content(ContinuousSchema(DoubleCodex), 12.56)))

  val result27 = List(Cell(Position2D("bar", "min"), Content(ContinuousSchema(DoubleCodex), 6.28)),
    Cell(Position2D("baz", "min"), Content(ContinuousSchema(DoubleCodex), 9.42)),
    Cell(Position2D("foo", "min"), Content(ContinuousSchema(DoubleCodex), 3.14)),
    Cell(Position2D("qux", "min"), Content(ContinuousSchema(DoubleCodex), 12.56)))

  val result28 = List(Cell(Position3D(1, "xyz", "max"), Content(ContinuousSchema(DoubleCodex), 12.56)),
    Cell(Position3D(1, "xyz", "min"), Content(ContinuousSchema(DoubleCodex), 3.14)),
    Cell(Position3D(2, "xyz", "max"), Content(ContinuousSchema(DoubleCodex), 18.84)),
    Cell(Position3D(2, "xyz", "min"), Content(ContinuousSchema(DoubleCodex), 6.28)),
    Cell(Position3D(3, "xyz", "max"), Content(ContinuousSchema(DoubleCodex), 18.84)),
    Cell(Position3D(3, "xyz", "min"), Content(ContinuousSchema(DoubleCodex), 9.42)),
    Cell(Position3D(4, "xyz", "max"), Content(ContinuousSchema(DoubleCodex), 12.56)),
    Cell(Position3D(4, "xyz", "min"), Content(ContinuousSchema(DoubleCodex), 12.56)))

  val result29 = List(Cell(Position2D(1, "max"), Content(ContinuousSchema(DoubleCodex), 12.56)),
    Cell(Position2D(1, "min"), Content(ContinuousSchema(DoubleCodex), 3.14)),
    Cell(Position2D(2, "max"), Content(ContinuousSchema(DoubleCodex), 18.84)),
    Cell(Position2D(2, "min"), Content(ContinuousSchema(DoubleCodex), 6.28)),
    Cell(Position2D(3, "max"), Content(ContinuousSchema(DoubleCodex), 18.84)),
    Cell(Position2D(3, "min"), Content(ContinuousSchema(DoubleCodex), 9.42)),
    Cell(Position2D(4, "max"), Content(ContinuousSchema(DoubleCodex), 12.56)),
    Cell(Position2D(4, "min"), Content(ContinuousSchema(DoubleCodex), 12.56)))

  val result30 = List(Cell(Position3D("bar", "xyz", "min"), Content(ContinuousSchema(DoubleCodex), 6.28)),
    Cell(Position3D("baz", "xyz", "min"), Content(ContinuousSchema(DoubleCodex), 9.42)),
    Cell(Position3D("foo", "xyz", "min"), Content(ContinuousSchema(DoubleCodex), 3.14)),
    Cell(Position3D("qux", "xyz", "min"), Content(ContinuousSchema(DoubleCodex), 12.56)))

  val result31 = List(Cell(Position2D("xyz", "max"), Content(ContinuousSchema(DoubleCodex), 18.84)),
    Cell(Position2D("xyz", "min"), Content(ContinuousSchema(DoubleCodex), 3.14)))

  val result32 = List(Cell(Position3D("bar", 1, "min"), Content(ContinuousSchema(DoubleCodex), 6.28)),
    Cell(Position3D("bar", 2, "min"), Content(ContinuousSchema(DoubleCodex), 12.56)),
    Cell(Position3D("bar", 3, "min"), Content(ContinuousSchema(DoubleCodex), 18.84)),
    Cell(Position3D("baz", 1, "min"), Content(ContinuousSchema(DoubleCodex), 9.42)),
    Cell(Position3D("baz", 2, "min"), Content(ContinuousSchema(DoubleCodex), 18.84)),
    Cell(Position3D("foo", 1, "min"), Content(ContinuousSchema(DoubleCodex), 3.14)),
    Cell(Position3D("foo", 2, "min"), Content(ContinuousSchema(DoubleCodex), 6.28)),
    Cell(Position3D("foo", 3, "min"), Content(ContinuousSchema(DoubleCodex), 9.42)),
    Cell(Position3D("foo", 4, "min"), Content(ContinuousSchema(DoubleCodex), 12.56)),
    Cell(Position3D("qux", 1, "min"), Content(ContinuousSchema(DoubleCodex), 12.56)))

  val result33 = List(Cell(Position2D("bar", "sum"), Content(ContinuousSchema(DoubleCodex), 6.28 / 2)),
    Cell(Position2D("baz", "sum"), Content(ContinuousSchema(DoubleCodex), 9.42 * (1.0 / 3))),
    Cell(Position2D("foo", "sum"), Content(ContinuousSchema(DoubleCodex), 3.14 / 1)),
    Cell(Position2D("qux", "sum"), Content(ContinuousSchema(DoubleCodex), 12.56 / 4)))

  val result34 = List(Cell(Position1D("sum.1"), Content(ContinuousSchema(DoubleCodex), 12.56)),
    Cell(Position1D("sum.2"), Content(ContinuousSchema(DoubleCodex), 31.40)))

  val result35 = List(Cell(Position2D("bar", "sum"),
      Content(ContinuousSchema(DoubleCodex), (6.28 + 12.56 + 18.84) * (1.0 / 2))),
    Cell(Position2D("baz", "sum"), Content(ContinuousSchema(DoubleCodex), (9.42 + 18.84) * (1.0 / 3))),
    Cell(Position2D("foo", "sum"),
      Content(ContinuousSchema(DoubleCodex), (3.14 + 6.28 + 9.42 + 12.56) * (1.0 / 1))),
    Cell(Position2D("qux", "sum"), Content(ContinuousSchema(DoubleCodex), 12.56 * (1.0 / 4))))

  val result36 = List(Cell(Position2D(1, "sum.1"),
      Content(ContinuousSchema(DoubleCodex), (3.14 + 6.28 + 9.42 + 12.56) * (1.0 / 2))),
    Cell(Position2D(1, "sum.2"), Content(ContinuousSchema(DoubleCodex), 3.14 + 6.28 + 9.42 + 12.56)),
    Cell(Position2D(2, "sum.1"), Content(ContinuousSchema(DoubleCodex), (6.28 + 12.56 + 18.84) * (1.0 / 4))),
    Cell(Position2D(2, "sum.2"), Content(ContinuousSchema(DoubleCodex), 6.28 + 12.56 + 18.84)),
    Cell(Position2D(3, "sum.1"), Content(ContinuousSchema(DoubleCodex), (9.42 + 18.84) * (1.0 / 6))),
    Cell(Position2D(3, "sum.2"), Content(ContinuousSchema(DoubleCodex), 9.42 + 18.84)),
    Cell(Position2D(4, "sum.1"), Content(ContinuousSchema(DoubleCodex), 12.56 * (1.0 / 8))),
    Cell(Position2D(4, "sum.2"), Content(ContinuousSchema(DoubleCodex), 12.56)))

  val result37 = List(Cell(Position2D(1, "sum.1"),
      Content(ContinuousSchema(DoubleCodex), (3.14 + 6.28 + 9.42 + 12.56) * (1.0 / 2))),
    Cell(Position2D(1, "sum.2"), Content(ContinuousSchema(DoubleCodex), 3.14 + 6.28 + 9.42 + 12.56)),
    Cell(Position2D(2, "sum.1"), Content(ContinuousSchema(DoubleCodex), (6.28 + 12.56 + 18.84) * (1.0 / 4))),
    Cell(Position2D(2, "sum.2"), Content(ContinuousSchema(DoubleCodex), 6.28 + 12.56 + 18.84)),
    Cell(Position2D(3, "sum.1"), Content(ContinuousSchema(DoubleCodex), (9.42 + 18.84) * (1.0 / 6))),
    Cell(Position2D(3, "sum.2"), Content(ContinuousSchema(DoubleCodex), 9.42 + 18.84)),
    Cell(Position2D(4, "sum.1"), Content(ContinuousSchema(DoubleCodex), 12.56 * (1.0 / 8))),
    Cell(Position2D(4, "sum.2"), Content(ContinuousSchema(DoubleCodex), 12.56)))

  val result38 = List(Cell(Position2D("bar", "sum"),
      Content(ContinuousSchema(DoubleCodex), (6.28 + 12.56 + 18.84) * (1.0 / 2))),
    Cell(Position2D("baz", "sum"), Content(ContinuousSchema(DoubleCodex), (9.42 + 18.84) * (1.0 / 3))),
    Cell(Position2D("foo", "sum"),
      Content(ContinuousSchema(DoubleCodex), (3.14 + 6.28 + 9.42 + 12.56) * (1.0 / 1))),
    Cell(Position2D("qux", "sum"), Content(ContinuousSchema(DoubleCodex), 12.56 * (1.0 / 4))))

  val result39 = List(Cell(Position2D("bar", "sum"),
      Content(ContinuousSchema(DoubleCodex), (6.28 + 12.56 + 18.84) * (1.0 / 2))),
    Cell(Position2D("baz", "sum"), Content(ContinuousSchema(DoubleCodex), (9.42 + 18.84) * (1.0 / 3))),
    Cell(Position2D("foo", "sum"),
      Content(ContinuousSchema(DoubleCodex), (3.14 + 6.28 + 9.42 + 12.56) * (1.0 / 1))),
    Cell(Position2D("qux", "sum"), Content(ContinuousSchema(DoubleCodex), 12.56 * (1.0 / 4))))

  val result40 = List(Cell(Position3D(1, "xyz", "sum.1"),
      Content(ContinuousSchema(DoubleCodex), (3.14 + 6.28 + 9.42 + 12.56) * (1.0 / 2))),
    Cell(Position3D(1, "xyz", "sum.2"), Content(ContinuousSchema(DoubleCodex), 3.14 + 6.28 + 9.42 + 12.56)),
    Cell(Position3D(2, "xyz", "sum.1"),
      Content(ContinuousSchema(DoubleCodex), (6.28 + 12.56 + 18.84) * (1.0 / 4))),
    Cell(Position3D(2, "xyz", "sum.2"), Content(ContinuousSchema(DoubleCodex), 6.28 + 12.56 + 18.84)),
    Cell(Position3D(3, "xyz", "sum.1"), Content(ContinuousSchema(DoubleCodex), (9.42 + 18.84) * (1.0 / 6))),
    Cell(Position3D(3, "xyz", "sum.2"), Content(ContinuousSchema(DoubleCodex), 9.42 + 18.84)),
    Cell(Position3D(4, "xyz", "sum.1"), Content(ContinuousSchema(DoubleCodex), 12.56 * (1.0 / 8))),
    Cell(Position3D(4, "xyz", "sum.2"), Content(ContinuousSchema(DoubleCodex), 12.56)))

  val result41 = List(Cell(Position2D(1, "sum.1"),
      Content(ContinuousSchema(DoubleCodex), (3.14 + 6.28 + 9.42 + 12.56) * (1.0 / 2))),
    Cell(Position2D(1, "sum.2"), Content(ContinuousSchema(DoubleCodex), 3.14 + 6.28 + 9.42 + 12.56)),
    Cell(Position2D(2, "sum.1"), Content(ContinuousSchema(DoubleCodex), (6.28 + 12.56 + 18.84) * (1.0 / 4))),
    Cell(Position2D(2, "sum.2"), Content(ContinuousSchema(DoubleCodex), 6.28 + 12.56 + 18.84)),
    Cell(Position2D(3, "sum.1"), Content(ContinuousSchema(DoubleCodex), (9.42 + 18.84) * (1.0 / 6))),
    Cell(Position2D(3, "sum.2"), Content(ContinuousSchema(DoubleCodex), 9.42 + 18.84)),
    Cell(Position2D(4, "sum.1"), Content(ContinuousSchema(DoubleCodex), 12.56 * (1.0 / 8))),
    Cell(Position2D(4, "sum.2"), Content(ContinuousSchema(DoubleCodex), 12.56)))

  val result42 = List(Cell(Position3D("bar", "xyz", "sum"),
      Content(ContinuousSchema(DoubleCodex), (6.28 + 12.56 + 18.84) * (1.0 / 2))),
    Cell(Position3D("baz", "xyz", "sum"), Content(ContinuousSchema(DoubleCodex), (9.42 + 18.84) * (1.0 / 3))),
    Cell(Position3D("foo", "xyz", "sum"),
      Content(ContinuousSchema(DoubleCodex), (3.14 + 6.28 + 9.42 + 12.56) * (1.0 / 1))),
    Cell(Position3D("qux", "xyz", "sum"), Content(ContinuousSchema(DoubleCodex), 12.56 * (1.0 / 4))))

  val result43 = List(Cell(Position2D("xyz", "sum.1"), Content(ContinuousSchema(DoubleCodex),
      (3.14 + 2 * 6.28 + 2 * 9.42 + 3 * 12.56 + 2 * 18.84) / 3.14)),
    Cell(Position2D("xyz", "sum.2"), Content(ContinuousSchema(DoubleCodex),
      (3.14 + 2 * 6.28 + 2 * 9.42 + 3 * 12.56 + 2 * 18.84) / 6.28)))

  val result44 = List(Cell(Position3D("bar", 1, "sum"), Content(ContinuousSchema(DoubleCodex), 6.28 / 3.14)),
    Cell(Position3D("bar", 2, "sum"), Content(ContinuousSchema(DoubleCodex), 12.56 / 3.14)),
    Cell(Position3D("bar", 3, "sum"), Content(ContinuousSchema(DoubleCodex), 18.84 / 3.14)),
    Cell(Position3D("baz", 1, "sum"), Content(ContinuousSchema(DoubleCodex), 9.42 / 3.14)),
    Cell(Position3D("baz", 2, "sum"), Content(ContinuousSchema(DoubleCodex), 18.84 / 3.14)),
    Cell(Position3D("foo", 1, "sum"), Content(ContinuousSchema(DoubleCodex), 3.14 / 3.14)),
    Cell(Position3D("foo", 2, "sum"), Content(ContinuousSchema(DoubleCodex), 6.28 / 3.14)),
    Cell(Position3D("foo", 3, "sum"), Content(ContinuousSchema(DoubleCodex), 9.42 / 3.14)),
    Cell(Position3D("foo", 4, "sum"), Content(ContinuousSchema(DoubleCodex), 12.56 / 3.14)),
    Cell(Position3D("qux", 1, "sum"), Content(ContinuousSchema(DoubleCodex), 12.56 / 3.14)))
}

object TestMatrixSummarise {
  case class ExtractWithName[P <: Position](dim: Dimension, name: String)
    extends Extract[P, Map[Position1D, Double], Double] {
    def extract(cell: Cell[P], ext: Map[Position1D, Double]): Option[Double] = {
      ext.get(Position1D(name.format(cell.position(dim).toShortString)))
    }
  }
}

class TestScaldingMatrixSummarise extends TestMatrixSummarise with TBddDsl {

  "A Matrix.summarise" should "return its first over aggregates in 2D" in {
    Given {
      num2
    } When {
      cells: TypedPipe[Cell[Position2D]] =>
        cells.summarise(Over(First), Min[Position2D, Position1D]())
    } Then {
      _.toList.sortBy(_.position) shouldBe result1
    }
  }

  it should "return its first along aggregates in 2D" in {
    Given {
      num2
    } When {
      cells: TypedPipe[Cell[Position2D]] =>
        cells.summarise(Along(First), Max[Position2D, Position1D]())
    } Then {
      _.toList.sortBy(_.position) shouldBe result2
    }
  }

  it should "return its second over aggregates in 2D" in {
    Given {
      num2
    } When {
      cells: TypedPipe[Cell[Position2D]] =>
        cells.summarise(Over(Second), Max[Position2D, Position1D]())
    } Then {
      _.toList.sortBy(_.position) shouldBe result3
    }
  }

  it should "return its second along aggregates in 2D" in {
    Given {
      num2
    } When {
      cells: TypedPipe[Cell[Position2D]] =>
        cells.summarise(Along(Second), Min[Position2D, Position1D]())
    } Then {
      _.toList.sortBy(_.position) shouldBe result4
    }
  }

  it should "return its first over aggregates in 3D" in {
    Given {
      num3
    } When {
      cells: TypedPipe[Cell[Position3D]] =>
        cells.summarise(Over(First), Min[Position3D, Position1D]())
    } Then {
      _.toList.sortBy(_.position) shouldBe result5
    }
  }

  it should "return its first along aggregates in 3D" in {
    Given {
      num3
    } When {
      cells: TypedPipe[Cell[Position3D]] =>
        cells.summarise(Along(First), Max[Position3D, Position2D]())
    } Then {
      _.toList.sortBy(_.position) shouldBe result6
    }
  }

  it should "return its second over aggregates in 3D" in {
    Given {
      num3
    } When {
      cells: TypedPipe[Cell[Position3D]] =>
        cells.summarise(Over(Second), Max[Position3D, Position1D]())
    } Then {
      _.toList.sortBy(_.position) shouldBe result7
    }
  }

  it should "return its second along aggregates in 3D" in {
    Given {
      num3
    } When {
      cells: TypedPipe[Cell[Position3D]] =>
        cells.summarise(Along(Second), Min[Position3D, Position2D]())
    } Then {
      _.toList.sortBy(_.position) shouldBe result8
    }
  }

  it should "return its third over aggregates in 3D" in {
    Given {
      num3
    } When {
      cells: TypedPipe[Cell[Position3D]] =>
        cells.summarise(Over(Third), Max[Position3D, Position1D]())
    } Then {
      _.toList.sortBy(_.position) shouldBe result9
    }
  }

  it should "return its third along aggregates in 3D" in {
    Given {
      num3
    } When {
      cells: TypedPipe[Cell[Position3D]] =>
        cells.summarise(Along(Third), Min[Position3D, Position2D]())
    } Then {
      _.toList.sortBy(_.position) shouldBe result10
    }
  }

  "A Matrix.summariseWithValue" should "return its first over aggregates in 2D" in {
    Given {
      num2
    } When {
      cells: TypedPipe[Cell[Position2D]] =>
        cells.summariseWithValue(Over(First), WeightedSum[Position2D, Position1D, W](ExtractWithDimension(First)),
          ValuePipe(ext))
    } Then {
      _.toList.sortBy(_.position) shouldBe result11
    }
  }

  it should "return its first along aggregates in 2D" in {
    Given {
      num2
    } When {
      cells: TypedPipe[Cell[Position2D]] =>
        cells.summariseWithValue(Along(First), WeightedSum[Position2D, Position1D, W](ExtractWithDimension(Second)),
          ValuePipe(ext))
    } Then {
      _.toList.sortBy(_.position) shouldBe result12
    }
  }

  it should "return its second over aggregates in 2D" in {
    Given {
      num2
    } When {
      cells: TypedPipe[Cell[Position2D]] =>
        cells.summariseWithValue(Over(Second), WeightedSum[Position2D, Position1D, W](ExtractWithDimension(Second)),
          ValuePipe(ext))
    } Then {
      _.toList.sortBy(_.position) shouldBe result13
    }
  }

  it should "return its second along aggregates in 2D" in {
    Given {
      num2
    } When {
      cells: TypedPipe[Cell[Position2D]] =>
        cells.summariseWithValue(Along(Second), WeightedSum[Position2D, Position1D, W](ExtractWithDimension(First)),
          ValuePipe(ext))
    } Then {
      _.toList.sortBy(_.position) shouldBe result14
    }
  }

  it should "return its first over aggregates in 3D" in {
    Given {
      num3
    } When {
      cells: TypedPipe[Cell[Position3D]] =>
        cells.summariseWithValue(Over(First), WeightedSum[Position3D, Position1D, W](ExtractWithDimension(First)),
          ValuePipe(ext))
    } Then {
      _.toList.sortBy(_.position) shouldBe result15
    }
  }

  it should "return its first along aggregates in 3D" in {
    Given {
      num3
    } When {
      cells: TypedPipe[Cell[Position3D]] =>
        cells.summariseWithValue(Along(First), WeightedSum[Position3D, Position2D, W](ExtractWithDimension(Second)),
          ValuePipe(ext))
    } Then {
      _.toList.sortBy(_.position) shouldBe result16
    }
  }

  it should "return its second over aggregates in 3D" in {
    Given {
      num3
    } When {
      cells: TypedPipe[Cell[Position3D]] =>
        cells.summariseWithValue(Over(Second), WeightedSum[Position3D, Position1D, W](ExtractWithDimension(Second)),
          ValuePipe(ext))
    } Then {
      _.toList.sortBy(_.position) shouldBe result17
    }
  }

  it should "return its second along aggregates in 3D" in {
    Given {
      num3
    } When {
      cells: TypedPipe[Cell[Position3D]] =>
        cells.summariseWithValue(Along(Second), WeightedSum[Position3D, Position2D, W](ExtractWithDimension(First)),
          ValuePipe(ext))
    } Then {
      _.toList.sortBy(_.position) shouldBe result18
    }
  }

  it should "return its third over aggregates in 3D" in {
    Given {
      num3
    } When {
      cells: TypedPipe[Cell[Position3D]] =>
        cells.summariseWithValue(Over(Third), WeightedSum[Position3D, Position1D, W](ExtractWithDimension(Third)),
          ValuePipe(ext))
    } Then {
        _.toList.sortBy(_.position) shouldBe result19
    }
  }

  it should "return its third along aggregates in 3D" in {
    Given {
      num3
    } When {
      cells: TypedPipe[Cell[Position3D]] =>
        cells.summariseWithValue(Along(Third), WeightedSum[Position3D, Position2D, W](ExtractWithDimension(Third)),
          ValuePipe(ext))
    } Then {
      _.toList.sortBy(_.position) shouldBe result20
    }
  }

  "A Matrix.summariseAndExpand" should "return its first over aggregates in 1D" in {
    Given {
      num1
    } When {
      cells: TypedPipe[Cell[Position1D]] =>
        cells.summarise(Over(First), Min[Position1D, Position1D]().andThenExpand(_.position.append("min")))
    } Then {
      _.toList.sortBy(_.position) shouldBe result21
    }
  }

  it should "return its first along aggregates in 1D" in {
    Given {
      num1
    } When {
      cells: TypedPipe[Cell[Position1D]] =>
        cells.summarise(Along(First), List(Min[Position1D, Position0D]().andThenExpand(_.position.append("min")),
          Max[Position1D, Position0D]().andThenExpand(_.position.append("max"))))
    } Then {
      _.toList.sortBy(_.position) shouldBe result22
    }
  }

  it should "return its first over aggregates in 2D" in {
    Given {
      num2
    } When {
      cells: TypedPipe[Cell[Position2D]] =>
        cells.summarise(Over(First), Min[Position2D, Position1D]().andThenExpand(_.position.append("min")))
    } Then {
      _.toList.sortBy(_.position) shouldBe result23
    }
  }

  it should "return its first along aggregates in 2D" in {
    Given {
      num2
    } When {
      cells: TypedPipe[Cell[Position2D]] =>
        cells.summarise(Along(First), List(Min[Position2D, Position1D]().andThenExpand(_.position.append("min")),
          Max[Position2D, Position1D]().andThenExpand(_.position.append("max"))))
    } Then {
      _.toList.sortBy(_.position) shouldBe result24
    }
  }

  it should "return its second over aggregates in 2D" in {
    Given {
      num2
    } When {
      cells: TypedPipe[Cell[Position2D]] =>
        cells.summarise(Over(Second), List(Min[Position2D, Position1D]().andThenExpand(_.position.append("min")),
          Max[Position2D, Position1D]().andThenExpand(_.position.append("max"))))
    } Then {
      _.toList.sortBy(_.position) shouldBe result25
    }
  }

  it should "return its second along aggregates in 2D" in {
    Given {
      num2
    } When {
      cells: TypedPipe[Cell[Position2D]] =>
        cells.summarise(Along(Second), Min[Position2D, Position1D]().andThenExpand(_.position.append("min")))
    } Then {
      _.toList.sortBy(_.position) shouldBe result26
    }
  }

  it should "return its first over aggregates in 3D" in {
    Given {
      num3
    } When {
      cells: TypedPipe[Cell[Position3D]] =>
        cells.summarise(Over(First), Min[Position3D, Position1D]().andThenExpand(_.position.append("min")))
    } Then {
      _.toList.sortBy(_.position) shouldBe result27
    }
  }

  it should "return its first along aggregates in 3D" in {
    Given {
      num3
    } When {
      cells: TypedPipe[Cell[Position3D]] =>
        cells.summarise(Along(First), List(Min[Position3D, Position2D]().andThenExpand(_.position.append("min")),
          Max[Position3D, Position2D]().andThenExpand(_.position.append("max"))))
    } Then {
      _.toList.sortBy(_.position) shouldBe result28
    }
  }

  it should "return its second over aggregates in 3D" in {
    Given {
      num3
    } When {
      cells: TypedPipe[Cell[Position3D]] =>
        cells.summarise(Over(Second), List(Min[Position3D, Position1D]().andThenExpand(_.position.append("min")),
          Max[Position3D, Position1D]().andThenExpand(_.position.append("max"))))
    } Then {
      _.toList.sortBy(_.position) shouldBe result29
    }
  }

  it should "return its second along aggregates in 3D" in {
    Given {
      num3
    } When {
      cells: TypedPipe[Cell[Position3D]] =>
      cells.summarise(Along(Second), Min[Position3D, Position2D]().andThenExpand(_.position.append("min")))
    } Then {
      _.toList.sortBy(_.position) shouldBe result30
    }
  }

  it should "return its third over aggregates in 3D" in {
    Given {
      num3
    } When {
      cells: TypedPipe[Cell[Position3D]] =>
        cells.summarise(Over(Third), List(Min[Position3D, Position1D]().andThenExpand(_.position.append("min")),
          Max[Position3D, Position1D]().andThenExpand(_.position.append("max"))))
    } Then {
      _.toList.sortBy(_.position) shouldBe result31
    }
  }

  it should "return its third along aggregates in 3D" in {
    Given {
      num3
    } When {
      cells: TypedPipe[Cell[Position3D]] =>
        cells.summarise(Along(Third), Min[Position3D, Position2D]().andThenExpand(_.position.append("min")))
    } Then {
      _.toList.sortBy(_.position) shouldBe result32
    }
  }

  "A Matrix.summariseAndExpandWithValue" should "return its first over aggregates in 1D" in {
    Given {
      num1
    } When {
      cells: TypedPipe[Cell[Position1D]] =>
        cells.summariseWithValue(Over(First), WeightedSum[Position1D, Position1D, W](ExtractWithDimension(First))
            .andThenExpandWithValue((c: Cell[Position1D], e: W) => c.position.append("sum")),
          ValuePipe(ext))
    } Then {
      _.toList.sortBy(_.position) shouldBe result33
    }
  }

  it should "return its first along aggregates in 1D" in {
    Given {
      num1
    } When {
      cells: TypedPipe[Cell[Position1D]] =>
        cells.summariseWithValue(Along(First), List(
            WeightedSum[Position1D, Position0D, W](ExtractWithDimension(First))
              .andThenExpandWithValue((c: Cell[Position0D], e: W) => c.position.append("sum.1")),
            WeightedSum[Position1D, Position0D, W](TestMatrixSummarise.ExtractWithName(First, "%1$s.2"))
              .andThenExpandWithValue((c: Cell[Position0D], e: W) => c.position.append("sum.2"))),
          ValuePipe(ext))
    } Then {
      _.toList.sortBy(_.position) shouldBe result34
    }
  }

  it should "return its first over aggregates in 2D" in {
    Given {
      num2
    } When {
      cells: TypedPipe[Cell[Position2D]] =>
        cells.summariseWithValue(Over(First), WeightedSum[Position2D, Position1D, W](ExtractWithDimension(First))
            .andThenExpandWithValue((c: Cell[Position1D], e: W) => c.position.append("sum")),
          ValuePipe(ext))
    } Then {
      _.toList.sortBy(_.position) shouldBe result35
    }
  }

  it should "return its first along aggregates in 2D" in {
    Given {
      num2
    } When {
      cells: TypedPipe[Cell[Position2D]] =>
        cells.summariseWithValue(Along(First), List(
            WeightedSum[Position2D, Position1D, W](ExtractWithDimension(Second))
              .andThenExpandWithValue((c: Cell[Position1D], e: W) => c.position.append("sum.1")),
            WeightedSum[Position2D, Position1D, W](TestMatrixSummarise.ExtractWithName(First, "%1$s.2"))
              .andThenExpandWithValue((c: Cell[Position1D], e: W) => c.position.append("sum.2"))),
          ValuePipe(ext))
    } Then {
      _.toList.sortBy(_.position) shouldBe result36
    }
  }

  it should "return its second over aggregates in 2D" in {
    Given {
      num2
    } When {
      cells: TypedPipe[Cell[Position2D]] =>
        cells.summariseWithValue(Over(Second), List(
            WeightedSum[Position2D, Position1D, W](ExtractWithDimension(Second))
              .andThenExpandWithValue((c: Cell[Position1D], e: W) => c.position.append("sum.1")),
            WeightedSum[Position2D, Position1D, W](TestMatrixSummarise.ExtractWithName(Second, "%1$s.2"))
              .andThenExpandWithValue((c: Cell[Position1D], e: W) => c.position.append("sum.2"))),
          ValuePipe(ext))
    } Then {
      _.toList.sortBy(_.position) shouldBe result37
    }
  }

  it should "return its second along aggregates in 2D" in {
    Given {
      num2
    } When {
      cells: TypedPipe[Cell[Position2D]] =>
        cells.summariseWithValue(Along(Second), WeightedSum[Position2D, Position1D, W](ExtractWithDimension(First))
            .andThenExpandWithValue((c: Cell[Position1D], e: W) => c.position.append("sum")),
          ValuePipe(ext))
    } Then {
      _.toList.sortBy(_.position) shouldBe result38
    }
  }

  it should "return its first over aggregates in 3D" in {
    Given {
      num3
    } When {
      cells: TypedPipe[Cell[Position3D]] =>
        cells.summariseWithValue(Over(First), WeightedSum[Position3D, Position1D, W](ExtractWithDimension(First))
            .andThenExpandWithValue((c: Cell[Position1D], e: W) => c.position.append("sum")),
          ValuePipe(ext))
    } Then {
      _.toList.sortBy(_.position) shouldBe result39
    }
  }

  it should "return its first along aggregates in 3D" in {
    Given {
      num3
    } When {
      cells: TypedPipe[Cell[Position3D]] =>
        cells.summariseWithValue(Along(First), List(
            WeightedSum[Position3D, Position2D, W](ExtractWithDimension(Second))
              .andThenExpandWithValue((c: Cell[Position2D], e: W) => c.position.append("sum.1")),
            WeightedSum[Position3D, Position2D, W](TestMatrixSummarise.ExtractWithName(Second, "%1$s.2"))
              .andThenExpandWithValue((c: Cell[Position2D], e: W) => c.position.append("sum.2"))),
          ValuePipe(ext))
    } Then {
      _.toList.sortBy(_.position) shouldBe result40
    }
  }

  it should "return its second over aggregates in 3D" in {
    Given {
      num3
    } When {
      cells: TypedPipe[Cell[Position3D]] =>
        cells.summariseWithValue(Over(Second), List(
            WeightedSum[Position3D, Position1D, W](ExtractWithDimension(Second))
              .andThenExpandWithValue((c: Cell[Position1D], e: W) => c.position.append("sum.1")),
            WeightedSum[Position3D, Position1D, W](TestMatrixSummarise.ExtractWithName(Second, "%1$s.2"))
              .andThenExpandWithValue((c: Cell[Position1D], e: W) => c.position.append("sum.2"))),
          ValuePipe(ext))
    } Then {
      _.toList.sortBy(_.position) shouldBe result41
    }
  }

  it should "return its second along aggregates in 3D" in {
    Given {
      num3
    } When {
      cells: TypedPipe[Cell[Position3D]] =>
        cells.summariseWithValue(Along(Second),
          WeightedSum[Position3D, Position2D, W](ExtractWithDimension(First))
            .andThenExpandWithValue((c: Cell[Position2D], e: W) => c.position.append("sum")),
          ValuePipe(ext))
    } Then {
      _.toList.sortBy(_.position) shouldBe result42
    }
  }

  it should "return its third over aggregates in 3D" in {
    Given {
      num3
    } When {
      cells: TypedPipe[Cell[Position3D]] =>
        cells.summariseWithValue(Over(Third), List(
            WeightedSum[Position3D, Position1D, W](ExtractWithDimension(Third))
              .andThenExpandWithValue((c: Cell[Position1D], e: W) => c.position.append("sum.1")),
            WeightedSum[Position3D, Position1D, W](TestMatrixSummarise.ExtractWithName(Third, "%1$s.2"))
              .andThenExpandWithValue((c: Cell[Position1D], e: W) => c.position.append("sum.2"))),
          ValuePipe(ext))
    } Then {
      _.toList.sortBy(_.position) shouldBe result43
    }
  }

  it should "return its third along aggregates in 3D" in {
    Given {
      num3
    } When {
      cells: TypedPipe[Cell[Position3D]] =>
        cells.summariseWithValue(Along(Third), WeightedSum[Position3D, Position2D, W](ExtractWithDimension(Third))
            .andThenExpandWithValue((c: Cell[Position2D], e: W) => c.position.append("sum")),
          ValuePipe(ext))
    } Then {
      _.toList.sortBy(_.position) shouldBe result44
    }
  }
}

class TestSparkMatrixSummarise extends TestMatrixSummarise {

  "A Matrix.summarise" should "return its first over aggregates in 2D" in {
    toRDD(num2)
      .summarise(Over(First), Min[Position2D, Position1D]())
      .toList.sortBy(_.position) shouldBe result1
  }

  it should "return its first along aggregates in 2D" in {
    toRDD(num2)
      .summarise(Along(First), Max[Position2D, Position1D]())
      .toList.sortBy(_.position) shouldBe result2
  }

  it should "return its second over aggregates in 2D" in {
    toRDD(num2)
      .summarise(Over(Second), Max[Position2D, Position1D]())
      .toList.sortBy(_.position) shouldBe result3
  }

  it should "return its second along aggregates in 2D" in {
    toRDD(num2)
      .summarise(Along(Second), Min[Position2D, Position1D]())
      .toList.sortBy(_.position) shouldBe result4
  }

  it should "return its first over aggregates in 3D" in {
    toRDD(num3)
      .summarise(Over(First), Min[Position3D, Position1D]())
      .toList.sortBy(_.position) shouldBe result5
  }

  it should "return its first along aggregates in 3D" in {
    toRDD(num3)
      .summarise(Along(First), Max[Position3D, Position2D]())
      .toList.sortBy(_.position) shouldBe result6
  }

  it should "return its second over aggregates in 3D" in {
    toRDD(num3)
      .summarise(Over(Second), Max[Position3D, Position1D]())
      .toList.sortBy(_.position) shouldBe result7
  }

  it should "return its second along aggregates in 3D" in {
    toRDD(num3)
      .summarise(Along(Second), Min[Position3D, Position2D]())
      .toList.sortBy(_.position) shouldBe result8
  }

  it should "return its third over aggregates in 3D" in {
    toRDD(num3)
      .summarise(Over(Third), Max[Position3D, Position1D]())
      .toList.sortBy(_.position) shouldBe result9
  }

  it should "return its third along aggregates in 3D" in {
    toRDD(num3)
      .summarise(Along(Third), Min[Position3D, Position2D]())
      .toList.sortBy(_.position) shouldBe result10
  }

  "A Matrix.summariseWithValue" should "return its first over aggregates in 2D" in {
    toRDD(num2)
      .summariseWithValue(Over(First), WeightedSum[Position2D, Position1D, W](ExtractWithDimension(First)), ext)
      .toList.sortBy(_.position) shouldBe result11
  }

  it should "return its first along aggregates in 2D" in {
    toRDD(num2)
      .summariseWithValue(Along(First), WeightedSum[Position2D, Position1D, W](ExtractWithDimension(Second)), ext)
      .toList.sortBy(_.position) shouldBe result12
  }

  it should "return its second over aggregates in 2D" in {
    toRDD(num2)
      .summariseWithValue(Over(Second), WeightedSum[Position2D, Position1D, W](ExtractWithDimension(Second)), ext)
      .toList.sortBy(_.position) shouldBe result13
  }

  it should "return its second along aggregates in 2D" in {
    toRDD(num2)
      .summariseWithValue(Along(Second), WeightedSum[Position2D, Position1D, W](ExtractWithDimension(First)), ext)
      .toList.sortBy(_.position) shouldBe result14
  }

  it should "return its first over aggregates in 3D" in {
    toRDD(num3)
      .summariseWithValue(Over(First), WeightedSum[Position3D, Position1D, W](ExtractWithDimension(First)), ext)
      .toList.sortBy(_.position) shouldBe result15
  }

  it should "return its first along aggregates in 3D" in {
    toRDD(num3)
      .summariseWithValue(Along(First), WeightedSum[Position3D, Position2D, W](ExtractWithDimension(Second)), ext)
      .toList.sortBy(_.position) shouldBe result16
  }

  it should "return its second over aggregates in 3D" in {
    toRDD(num3)
      .summariseWithValue(Over(Second), WeightedSum[Position3D, Position1D, W](ExtractWithDimension(Second)), ext)
      .toList.sortBy(_.position) shouldBe result17
  }

  it should "return its second along aggregates in 3D" in {
    toRDD(num3)
      .summariseWithValue(Along(Second), WeightedSum[Position3D, Position2D, W](ExtractWithDimension(First)), ext)
      .toList.sortBy(_.position) shouldBe result18
  }

  it should "return its third over aggregates in 3D" in {
    toRDD(num3)
      .summariseWithValue(Over(Third), WeightedSum[Position3D, Position1D, W](ExtractWithDimension(Third)), ext)
      .toList.sortBy(_.position) shouldBe result19
  }

  it should "return its third along aggregates in 3D" in {
    toRDD(num3)
      .summariseWithValue(Along(Third), WeightedSum[Position3D, Position2D, W](ExtractWithDimension(Third)), ext)
      .toList.sortBy(_.position) shouldBe result20
  }

  "A Matrix.summariseAndExpand" should "return its first over aggregates in 1D" in {
    toRDD(num1)
      .summarise(Over(First), Min[Position1D, Position1D]().andThenExpand(_.position.append("min")))
      .toList.sortBy(_.position) shouldBe result21
  }

  it should "return its first along aggregates in 1D" in {
    toRDD(num1)
      .summarise(Along(First), List(Min[Position1D, Position0D]().andThenExpand(_.position.append("min")),
        Max[Position1D, Position0D]().andThenExpand(_.position.append("max"))))
      .toList.sortBy(_.position) shouldBe result22
  }

  it should "return its first over aggregates in 2D" in {
    toRDD(num2)
      .summarise(Over(First), Min[Position2D, Position1D]().andThenExpand(_.position.append("min")))
      .toList.sortBy(_.position) shouldBe result23
  }

  it should "return its first along aggregates in 2D" in {
    toRDD(num2)
      .summarise(Along(First), List(Min[Position2D, Position1D]().andThenExpand(_.position.append("min")),
        Max[Position2D, Position1D]().andThenExpand(_.position.append("max"))))
      .toList.sortBy(_.position) shouldBe result24
  }

  it should "return its second over aggregates in 2D" in {
    toRDD(num2)
      .summarise(Over(Second), List(Min[Position2D, Position1D]().andThenExpand(_.position.append("min")),
        Max[Position2D, Position1D]().andThenExpand(_.position.append("max"))))
      .toList.sortBy(_.position) shouldBe result25
  }

  it should "return its second along aggregates in 2D" in {
    toRDD(num2)
      .summarise(Along(Second), Min[Position2D, Position1D]().andThenExpand(_.position.append("min")))
      .toList.sortBy(_.position) shouldBe result26
  }

  it should "return its first over aggregates in 3D" in {
    toRDD(num3)
      .summarise(Over(First), Min[Position3D, Position1D]().andThenExpand(_.position.append("min")))
      .toList.sortBy(_.position) shouldBe result27
  }

  it should "return its first along aggregates in 3D" in {
    toRDD(num3)
      .summarise(Along(First), List(Min[Position3D, Position2D]().andThenExpand(_.position.append("min")),
        Max[Position3D, Position2D]().andThenExpand(_.position.append("max"))))
      .toList.sortBy(_.position) shouldBe result28
  }

  it should "return its second over aggregates in 3D" in {
    toRDD(num3)
      .summarise(Over(Second), List(Min[Position3D, Position1D]().andThenExpand(_.position.append("min")),
        Max[Position3D, Position1D]().andThenExpand(_.position.append("max"))))
      .toList.sortBy(_.position) shouldBe result29
  }

  it should "return its second along aggregates in 3D" in {
    toRDD(num3)
      .summarise(Along(Second), Min[Position3D, Position2D]().andThenExpand(_.position.append("min")))
      .toList.sortBy(_.position) shouldBe result30
  }

  it should "return its third over aggregates in 3D" in {
    toRDD(num3)
      .summarise(Over(Third), List(Min[Position3D, Position1D]().andThenExpand(_.position.append("min")),
        Max[Position3D, Position1D]().andThenExpand(_.position.append("max"))))
      .toList.sortBy(_.position) shouldBe result31
  }

  it should "return its third along aggregates in 3D" in {
    toRDD(num3)
      .summarise(Along(Third), Min[Position3D, Position2D]().andThenExpand(_.position.append("min")))
      .toList.sortBy(_.position) shouldBe result32
  }

  "A Matrix.summariseAndExpandWithValue" should "return its first over aggregates in 1D" in {
    toRDD(num1)
      .summariseWithValue(Over(First), WeightedSum[Position1D, Position1D, W](ExtractWithDimension(First))
        .andThenExpandWithValue((c: Cell[Position1D], e: W) => c.position.append("sum")), ext)
      .toList.sortBy(_.position) shouldBe result33
  }

  it should "return its first along aggregates in 1D" in {
    toRDD(num1)
      .summariseWithValue(Along(First), List(
        WeightedSum[Position1D, Position0D, W](ExtractWithDimension(First))
          .andThenExpandWithValue((c: Cell[Position0D], e: W) => c.position.append("sum.1")),
        WeightedSum[Position1D, Position0D, W](TestMatrixSummarise.ExtractWithName(First, "%1$s.2"))
          .andThenExpandWithValue((c: Cell[Position0D], e: W) => c.position.append("sum.2"))), ext)
      .toList.sortBy(_.position) shouldBe result34
  }

  it should "return its first over aggregates in 2D" in {
    toRDD(num2)
      .summariseWithValue(Over(First), WeightedSum[Position2D, Position1D, W](ExtractWithDimension(First))
        .andThenExpandWithValue((c: Cell[Position1D], e: W) => c.position.append("sum")), ext)
      .toList.sortBy(_.position) shouldBe result35
  }

  it should "return its first along aggregates in 2D" in {
    toRDD(num2)
      .summariseWithValue(Along(First), List(
        WeightedSum[Position2D, Position1D, W](ExtractWithDimension(Second))
          .andThenExpandWithValue((c: Cell[Position1D], e: W) => c.position.append("sum.1")),
        WeightedSum[Position2D, Position1D, W](TestMatrixSummarise.ExtractWithName(First, "%1$s.2"))
          .andThenExpandWithValue((c: Cell[Position1D], e: W) => c.position.append("sum.2"))), ext)
      .toList.sortBy(_.position) shouldBe result36
  }

  it should "return its second over aggregates in 2D" in {
    toRDD(num2)
      .summariseWithValue(Over(Second), List(
        WeightedSum[Position2D, Position1D, W](ExtractWithDimension(Second))
          .andThenExpandWithValue((c: Cell[Position1D], e: W) => c.position.append("sum.1")),
        WeightedSum[Position2D, Position1D, W](TestMatrixSummarise.ExtractWithName(Second, "%1$s.2"))
          .andThenExpandWithValue((c: Cell[Position1D], e: W) => c.position.append("sum.2"))), ext)
      .toList.sortBy(_.position) shouldBe result37
  }

  it should "return its second along aggregates in 2D" in {
    toRDD(num2)
      .summariseWithValue(Along(Second), WeightedSum[Position2D, Position1D, W](ExtractWithDimension(First))
        .andThenExpandWithValue((c: Cell[Position1D], e: W) => c.position.append("sum")), ext)
      .toList.sortBy(_.position) shouldBe result38
  }

  it should "return its first over aggregates in 3D" in {
    toRDD(num3)
      .summariseWithValue(Over(First), WeightedSum[Position3D, Position1D, W](ExtractWithDimension(First))
        .andThenExpandWithValue((c: Cell[Position1D], e: W) => c.position.append("sum")), ext)
      .toList.sortBy(_.position) shouldBe result39
  }

  it should "return its first along aggregates in 3D" in {
    toRDD(num3)
      .summariseWithValue(Along(First), List(
        WeightedSum[Position3D, Position2D, W](ExtractWithDimension(Second))
          .andThenExpandWithValue((c: Cell[Position2D], e: W) => c.position.append("sum.1")),
        WeightedSum[Position3D, Position2D, W](TestMatrixSummarise.ExtractWithName(Second, "%1$s.2"))
          .andThenExpandWithValue((c: Cell[Position2D], e: W) => c.position.append("sum.2"))), ext)
      .toList.sortBy(_.position) shouldBe result40
  }

  it should "return its second over aggregates in 3D" in {
    toRDD(num3)
      .summariseWithValue(Over(Second), List(
          WeightedSum[Position3D, Position1D, W](ExtractWithDimension(Second))
            .andThenExpandWithValue((c: Cell[Position1D], e: W) => c.position.append("sum.1")),
          WeightedSum[Position3D, Position1D, W](TestMatrixSummarise.ExtractWithName(Second, "%1$s.2"))
            .andThenExpandWithValue((c: Cell[Position1D], e: W) => c.position.append("sum.2"))),
        ext)
      .toList.sortBy(_.position) shouldBe result41
  }

  it should "return its second along aggregates in 3D" in {
    toRDD(num3)
      .summariseWithValue(Along(Second), WeightedSum[Position3D, Position2D, W](ExtractWithDimension(First))
        .andThenExpandWithValue((c: Cell[Position2D], e: W) => c.position.append("sum")), ext)
      .toList.sortBy(_.position) shouldBe result42
  }

  it should "return its third over aggregates in 3D" in {
    toRDD(num3)
      .summariseWithValue(Over(Third), List(
        WeightedSum[Position3D, Position1D, W](ExtractWithDimension(Third))
          .andThenExpandWithValue((c: Cell[Position1D], e: W) => c.position.append("sum.1")),
        WeightedSum[Position3D, Position1D, W](TestMatrixSummarise.ExtractWithName(Third, "%1$s.2"))
          .andThenExpandWithValue((c: Cell[Position1D], e: W) => c.position.append("sum.2"))), ext)
      .toList.sortBy(_.position) shouldBe result43
  }

  it should "return its third along aggregates in 3D" in {
    toRDD(num3)
      .summariseWithValue(Along(Third), WeightedSum[Position3D, Position2D, W](ExtractWithDimension(Third))
        .andThenExpandWithValue((c: Cell[Position2D], e: W) => c.position.append("sum")), ext)
      .toList.sortBy(_.position) shouldBe result44
  }
}

trait TestMatrixSplit extends TestMatrix {

  implicit val TO1 = TestMatrixSplit.TupleOrdering[Position1D]
  implicit val TO2 = TestMatrixSplit.TupleOrdering[Position2D]
  implicit val TO3 = TestMatrixSplit.TupleOrdering[Position3D]

  val result1 = data1.map { case c => (c.position(First).toShortString, c) }.sorted

  val result2 = data2.map { case c => (c.position(First).toShortString, c) }.sorted

  val result3 = data2.map { case c => (c.position(Second).toShortString, c) }.sorted

  val result4 = data3.map { case c => (c.position(First).toShortString, c) }.sorted

  val result5 = data3.map { case c => (c.position(Second).toShortString, c) }.sorted

  val result6 = data3.map { case c => (c.position(Third).toShortString, c) }.sorted

  val result7 = data1.map { case c => (c.position(First).toShortString, c) }.sorted

  val result8 = data2.map { case c => (c.position(First).toShortString, c) }.sorted

  val result9 = data2.map { case c => (c.position(Second).toShortString, c) }.sorted

  val result10 = data3.map { case c => (c.position(First).toShortString, c) }.sorted

  val result11 = data3.map { case c => (c.position(Second).toShortString, c) }.sorted

  val result12 = data3.map { case c => (c.position(Third).toShortString, c) }.sorted

  type W = Dimension
}

object TestMatrixSplit {

  case class TestPartitioner[P <: Position](dim: Dimension) extends Partitioner[P, String] {
    def assign(cell: Cell[P]): Collection[String] = Collection(cell.position(dim).toShortString)
  }

  case class TestPartitionerWithValue[P <: Position]() extends PartitionerWithValue[P, String] {
    type V = Dimension
    def assignWithValue(cell: Cell[P], ext: V): Collection[String] = Collection(cell.position(ext).toShortString)
  }

  def TupleOrdering[P <: Position]() = new Ordering[(String, Cell[P])] {
    def compare(x: (String, Cell[P]), y: (String, Cell[P])): Int = {
      x._1.compare(y._1) match {
        case cmp if (cmp == 0) => x._2.position.compare(y._2.position)
        case cmp => cmp
      }
    }
  }
}

class TestScaldingMatrixSplit extends TestMatrixSplit with TBddDsl {

  "A Matrix.split" should "return its first partitions in 1D" in {
    Given {
      data1
    } When {
      cells: TypedPipe[Cell[Position1D]] =>
        cells.split(TestMatrixSplit.TestPartitioner[Position1D](First))
    } Then {
      _.toList.sorted shouldBe result1
    }
  }

  it should "return its first partitions in 2D" in {
    Given {
      data2
    } When {
      cells: TypedPipe[Cell[Position2D]] =>
        cells.split(TestMatrixSplit.TestPartitioner[Position2D](First))
    } Then {
      _.toList.sorted shouldBe result2
    }
  }

  it should "return its second partitions in 2D" in {
    Given {
      data2
    } When {
      cells: TypedPipe[Cell[Position2D]] =>
        cells.split(TestMatrixSplit.TestPartitioner[Position2D](Second))
    } Then {
      _.toList.sorted shouldBe result3
    }
  }

  it should "return its first partitions in 3D" in {
    Given {
      data3
    } When {
      cells: TypedPipe[Cell[Position3D]] =>
        cells.split(TestMatrixSplit.TestPartitioner[Position3D](First))
    } Then {
      _.toList.sorted shouldBe result4
    }
  }

  it should "return its second partitions in 3D" in {
    Given {
      data3
    } When {
      cells: TypedPipe[Cell[Position3D]] =>
        cells.split(TestMatrixSplit.TestPartitioner[Position3D](Second))
    } Then {
      _.toList.sorted shouldBe result5
    }
  }

  it should "return its third partitions in 3D" in {
    Given {
      data3
      } When {
      cells: TypedPipe[Cell[Position3D]] =>
        cells.split(TestMatrixSplit.TestPartitioner[Position3D](Third))
    } Then {
      _.toList.sorted shouldBe result6
    }
  }

  "A Matrix.splitWithValue" should "return its first partitions in 1D" in {
    Given {
      data1
    } When {
      cells: TypedPipe[Cell[Position1D]] =>
        cells.splitWithValue(TestMatrixSplit.TestPartitionerWithValue[Position1D](), ValuePipe(First))
    } Then {
      _.toList.sorted shouldBe result7
    }
  }

  it should "return its first partitions in 2D" in {
    Given {
      data2
    } When {
      cells: TypedPipe[Cell[Position2D]] =>
        cells.splitWithValue(TestMatrixSplit.TestPartitionerWithValue[Position2D](), ValuePipe(First))
    } Then {
      _.toList.sorted shouldBe result8
    }
  }

  it should "return its second partitions in 2D" in {
    Given {
      data2
    } When {
      cells: TypedPipe[Cell[Position2D]] =>
        cells.splitWithValue(TestMatrixSplit.TestPartitionerWithValue[Position2D](), ValuePipe(Second))
    } Then {
      _.toList.sorted shouldBe result9
    }
  }

  it should "return its first partitions in 3D" in {
    Given {
      data3
    } When {
      cells: TypedPipe[Cell[Position3D]] =>
        cells.splitWithValue(TestMatrixSplit.TestPartitionerWithValue[Position3D](), ValuePipe(First))
    } Then {
      _.toList.sorted shouldBe result10
    }
  }

  it should "return its second partitions in 3D" in {
    Given {
      data3
    } When {
      cells: TypedPipe[Cell[Position3D]] =>
        cells.splitWithValue(TestMatrixSplit.TestPartitionerWithValue[Position3D](), ValuePipe(Second))
    } Then {
      _.toList.sorted shouldBe result11
    }
  }

  it should "return its third partitions in 3D" in {
    Given {
      data3
    } When {
      cells: TypedPipe[Cell[Position3D]] =>
        cells.splitWithValue(TestMatrixSplit.TestPartitionerWithValue[Position3D](), ValuePipe(Third))
    } Then {
      _.toList.sorted shouldBe result12
    }
  }
}

class TestSparkMatrixSplit extends TestMatrixSplit {

  "A Matrix.split" should "return its first partitions in 1D" in {
    toRDD(data1)
      .split(TestMatrixSplit.TestPartitioner[Position1D](First))
      .toList.sorted shouldBe result1
  }

  it should "return its first partitions in 2D" in {
    toRDD(data2)
      .split(TestMatrixSplit.TestPartitioner[Position2D](First))
      .toList.sorted shouldBe result2
  }

  it should "return its second partitions in 2D" in {
    toRDD(data2)
      .split(TestMatrixSplit.TestPartitioner[Position2D](Second))
      .toList.sorted shouldBe result3
  }

  it should "return its first partitions in 3D" in {
    toRDD(data3)
      .split(TestMatrixSplit.TestPartitioner[Position3D](First))
      .toList.sorted shouldBe result4
  }

  it should "return its second partitions in 3D" in {
    toRDD(data3)
      .split(TestMatrixSplit.TestPartitioner[Position3D](Second))
      .toList.sorted shouldBe result5
  }

  it should "return its third partitions in 3D" in {
    toRDD(data3)
      .split(TestMatrixSplit.TestPartitioner[Position3D](Third))
      .toList.sorted shouldBe result6
  }

  "A Matrix.splitWithValue" should "return its first partitions in 1D" in {
    toRDD(data1)
      .splitWithValue(TestMatrixSplit.TestPartitionerWithValue[Position1D](), First)
      .toList.sorted shouldBe result7
  }

  it should "return its first partitions in 2D" in {
    toRDD(data2)
      .splitWithValue(TestMatrixSplit.TestPartitionerWithValue[Position2D](), First)
      .toList.sorted shouldBe result8
  }

  it should "return its second partitions in 2D" in {
    toRDD(data2)
      .splitWithValue(TestMatrixSplit.TestPartitionerWithValue[Position2D](), Second)
      .toList.sorted shouldBe result9
  }

  it should "return its first partitions in 3D" in {
    toRDD(data3)
      .splitWithValue(TestMatrixSplit.TestPartitionerWithValue[Position3D](), First)
      .toList.sorted shouldBe result10
  }

  it should "return its second partitions in 3D" in {
    toRDD(data3)
      .splitWithValue(TestMatrixSplit.TestPartitionerWithValue[Position3D](), Second)
      .toList.sorted shouldBe result11
  }

  it should "return its third partitions in 3D" in {
    toRDD(data3)
      .splitWithValue(TestMatrixSplit.TestPartitionerWithValue[Position3D](), Third)
      .toList.sorted shouldBe result12
  }
}

trait TestMatrixSample extends TestMatrix {

  val ext = "foo"

  val result1 = List(Cell(Position1D("foo"), Content(OrdinalSchema(StringCodex), "3.14")))

  val result2 = List(Cell(Position2D("bar", 2), Content(ContinuousSchema(DoubleCodex), 12.56)),
    Cell(Position2D("baz", 2), Content(DiscreteSchema(LongCodex), 19)),
    Cell(Position2D("foo", 1), Content(OrdinalSchema(StringCodex), "3.14")),
    Cell(Position2D("foo", 2), Content(ContinuousSchema(DoubleCodex), 6.28)),
    Cell(Position2D("foo", 3), Content(NominalSchema(StringCodex), "9.42")),
    Cell(Position2D("foo", 4), Content(DateSchema(DateCodex("yyyy-MM-dd hh:mm:ss")),
      (new java.text.SimpleDateFormat("yyyy-MM-dd hh:mm:ss")).parse("2000-01-01 12:56:00"))))

  val result3 = List(Cell(Position3D("bar", 2, "xyz"), Content(ContinuousSchema(DoubleCodex), 12.56)),
    Cell(Position3D("baz", 2, "xyz"), Content(DiscreteSchema(LongCodex), 19)),
    Cell(Position3D("foo", 1, "xyz"), Content(OrdinalSchema(StringCodex), "3.14")),
    Cell(Position3D("foo", 2, "xyz"), Content(ContinuousSchema(DoubleCodex), 6.28)),
    Cell(Position3D("foo", 3, "xyz"), Content(NominalSchema(StringCodex), "9.42")),
    Cell(Position3D("foo", 4, "xyz"), Content(DateSchema(DateCodex("yyyy-MM-dd hh:mm:ss")),
      (new java.text.SimpleDateFormat("yyyy-MM-dd hh:mm:ss")).parse("2000-01-01 12:56:00"))))

  val result4 = List(Cell(Position1D("foo"), Content(OrdinalSchema(StringCodex), "3.14")))

  val result5 = List(Cell(Position2D("foo", 1), Content(OrdinalSchema(StringCodex), "3.14")),
    Cell(Position2D("foo", 2), Content(ContinuousSchema(DoubleCodex), 6.28)),
    Cell(Position2D("foo", 3), Content(NominalSchema(StringCodex), "9.42")),
    Cell(Position2D("foo", 4), Content(DateSchema(DateCodex("yyyy-MM-dd hh:mm:ss")),
      (new java.text.SimpleDateFormat("yyyy-MM-dd hh:mm:ss")).parse("2000-01-01 12:56:00"))))

  val result6 = List(Cell(Position3D("foo", 1, "xyz"), Content(OrdinalSchema(StringCodex), "3.14")),
    Cell(Position3D("foo", 2, "xyz"), Content(ContinuousSchema(DoubleCodex), 6.28)),
    Cell(Position3D("foo", 3, "xyz"), Content(NominalSchema(StringCodex), "9.42")),
    Cell(Position3D("foo", 4, "xyz"), Content(DateSchema(DateCodex("yyyy-MM-dd hh:mm:ss")),
      (new java.text.SimpleDateFormat("yyyy-MM-dd hh:mm:ss")).parse("2000-01-01 12:56:00"))))
}

object TestMatrixSample {

  case class TestSampler[P <: Position]() extends Sampler[P] {
    def select(cell: Cell[P]): Boolean = {
      cell.position.coordinates.contains(StringValue("foo")) || cell.position.coordinates.contains(LongValue(2))
    }
  }

  case class TestSamplerWithValue[P <: Position]() extends SamplerWithValue[P] {
    type V = String
    def selectWithValue(cell: Cell[P], ext: V): Boolean = cell.position.coordinates.contains(StringValue(ext))
  }
}

class TestScaldingMatrixSample extends TestMatrixSample with TBddDsl {

  "A Matrix.sample" should "return its sampled data in 1D" in {
    Given {
      data1
    } When {
      cells: TypedPipe[Cell[Position1D]] =>
        cells.sample(TestMatrixSample.TestSampler[Position1D]())
    } Then {
      _.toList.sortBy(_.position) shouldBe result1
    }
  }

  it should "return its sampled data in 2D" in {
    Given {
      data2
    } When {
      cells: TypedPipe[Cell[Position2D]] =>
        cells.sample(TestMatrixSample.TestSampler[Position2D]())
    } Then {
      _.toList.sortBy(_.position) shouldBe result2
    }
  }

  it should "return its sampled data in 3D" in {
    Given {
      data3
    } When {
      cells: TypedPipe[Cell[Position3D]] =>
        cells.sample(TestMatrixSample.TestSampler[Position3D]())
    } Then {
      _.toList.sortBy(_.position) shouldBe result3
    }
  }

  "A Matrix.sampleWithValue" should "return its sampled data in 1D" in {
    Given {
      data1
    } When {
      cells: TypedPipe[Cell[Position1D]] =>
        cells.sampleWithValue(TestMatrixSample.TestSamplerWithValue[Position1D](), ValuePipe(ext))
    } Then {
      _.toList.sortBy(_.position) shouldBe result4
    }
  }

  it should "return its sampled data in 2D" in {
    Given {
      data2
    } When {
      cells: TypedPipe[Cell[Position2D]] =>
        cells.sampleWithValue(TestMatrixSample.TestSamplerWithValue[Position2D](), ValuePipe(ext))
    } Then {
      _.toList.sortBy(_.position) shouldBe result5
    }
  }

  it should "return its sampled data in 3D" in {
    Given {
      data3
    } When {
      cells: TypedPipe[Cell[Position3D]] =>
        cells.sampleWithValue(TestMatrixSample.TestSamplerWithValue[Position3D](), ValuePipe(ext))
    } Then {
      _.toList.sortBy(_.position) shouldBe result6
    }
  }
}

class TestSparkMatrixSample extends TestMatrixSample {

  "A Matrix.sample" should "return its sampled data in 1D" in {
    toRDD(data1)
      .sample(TestMatrixSample.TestSampler[Position1D]())
      .toList.sortBy(_.position) shouldBe result1
  }

  it should "return its sampled data in 2D" in {
    toRDD(data2)
      .sample(TestMatrixSample.TestSampler[Position2D]())
      .toList.sortBy(_.position) shouldBe result2
  }

  it should "return its sampled data in 3D" in {
    toRDD(data3)
      .sample(TestMatrixSample.TestSampler[Position3D]())
      .toList.sortBy(_.position) shouldBe result3
  }

  "A Matrix.sampleWithValue" should "return its sampled data in 1D" in {
    toRDD(data1)
      .sampleWithValue(TestMatrixSample.TestSamplerWithValue[Position1D](), ext)
      .toList.sortBy(_.position) shouldBe result4
  }

  it should "return its sampled data in 2D" in {
    toRDD(data2)
      .sampleWithValue(TestMatrixSample.TestSamplerWithValue[Position2D](), ext)
      .toList.sortBy(_.position) shouldBe result5
  }

  it should "return its sampled data in 3D" in {
    toRDD(data3)
      .sampleWithValue(TestMatrixSample.TestSamplerWithValue[Position3D](), ext)
      .toList.sortBy(_.position) shouldBe result6
  }
}

class TestMatrixDomain extends TestMatrix {

  val dataA = List(Cell(Position1D(1), Content(ContinuousSchema(DoubleCodex), 3.14)),
    Cell(Position1D(2), Content(ContinuousSchema(DoubleCodex), 6.28)),
    Cell(Position1D(3), Content(ContinuousSchema(DoubleCodex), 9.42)))

  val dataB = List(Cell(Position2D(1, 3), Content(ContinuousSchema(DoubleCodex), 3.14)),
    Cell(Position2D(2, 2), Content(ContinuousSchema(DoubleCodex), 6.28)),
    Cell(Position2D(3, 1), Content(ContinuousSchema(DoubleCodex), 9.42)))

  val dataC = List(Cell(Position3D(1, 1, 1), Content(ContinuousSchema(DoubleCodex), 3.14)),
    Cell(Position3D(2, 2, 2), Content(ContinuousSchema(DoubleCodex), 6.28)),
    Cell(Position3D(3, 3, 3), Content(ContinuousSchema(DoubleCodex), 9.42)),
    Cell(Position3D(1, 2, 3), Content(ContinuousSchema(DoubleCodex), 0)))

  val dataD = List(Cell(Position4D(1, 4, 2, 3), Content(ContinuousSchema(DoubleCodex), 3.14)),
    Cell(Position4D(2, 3, 1, 4), Content(ContinuousSchema(DoubleCodex), 6.28)),
    Cell(Position4D(3, 2, 4, 1), Content(ContinuousSchema(DoubleCodex), 9.42)),
    Cell(Position4D(4, 1, 3, 2), Content(ContinuousSchema(DoubleCodex), 12.56)),
    Cell(Position4D(1, 2, 3, 4), Content(ContinuousSchema(DoubleCodex), 0)))

  val dataE = List(Cell(Position5D(1, 5, 4, 3, 2), Content(ContinuousSchema(DoubleCodex), 3.14)),
    Cell(Position5D(2, 1, 5, 4, 3), Content(ContinuousSchema(DoubleCodex), 6.28)),
    Cell(Position5D(3, 2, 1, 5, 4), Content(ContinuousSchema(DoubleCodex), 9.42)),
    Cell(Position5D(4, 3, 2, 1, 5), Content(ContinuousSchema(DoubleCodex), 12.56)),
    Cell(Position5D(5, 4, 3, 2, 1), Content(ContinuousSchema(DoubleCodex), 18.84)),
    Cell(Position5D(1, 2, 3, 4, 5), Content(ContinuousSchema(DoubleCodex), 0)))

  val result1 = List(Position1D(1), Position1D(2), Position1D(3))

  val result2 = List(Position2D(1, 1), Position2D(1, 2), Position2D(1, 3), Position2D(2, 1), Position2D(2, 2),
    Position2D(2, 3), Position2D(3, 1), Position2D(3, 2), Position2D(3, 3))

  private val l3 = List(1, 2, 3)
  private val i3 = for (a <- l3; b <- l3; c <- l3) yield Iterable(Position3D(a, b, c))
  val result3 = i3.toList.flatten.sorted

  private val l4 = List(1, 2, 3, 4)
  private val i4 = for (a <- l4; b <- l4; c <- l4; d <- l4) yield Iterable(Position4D(a, b, c, d))
  val result4 = i4.toList.flatten.sorted

  private val l5 = List(1, 2, 3, 4, 5)
  private val i5 = for (a <- l5; b <- l5; c <- l5; d <- l5; e <- l5) yield Iterable(Position5D(a, b, c, d, e))
  val result5 = i5.toList.flatten.sorted
}

class TestScaldingMatrixDomain extends TestMatrixDomain with TBddDsl {

  "A Matrix.domain" should "return its domain in 1D" in {
    Given {
      dataA
    } When {
      cells: TypedPipe[Cell[Position1D]] =>
        cells.domain()
    } Then {
      _.toList.sorted shouldBe result1
    }
  }

  it should "return its domain in 2D" in {
    Given {
      dataB
    } When {
      cells: TypedPipe[Cell[Position2D]] =>
        cells.domain()
    } Then {
      _.toList.sorted shouldBe result2
    }
  }

  it should "return its domain in 3D" in {
    Given {
      dataC
    } When {
      cells: TypedPipe[Cell[Position3D]] =>
        cells.domain()
    } Then {
      _.toList.sorted shouldBe result3
    }
  }

  it should "return its domain in 4D" in {
    Given {
      dataD
    } When {
      cells: TypedPipe[Cell[Position4D]] =>
        cells.domain()
    } Then {
      _.toList.sorted shouldBe result4
    }
  }

  it should "return its domain in 5D" in {
    Given {
      dataE
    } When {
      cells: TypedPipe[Cell[Position5D]] =>
        cells.domain()
    } Then {
      _.toList.sorted shouldBe result5
    }
  }
}

class TestSparkMatrixDomain extends TestMatrixDomain {

  "A Matrix.domain" should "return its domain in 1D" in {
    toRDD(dataA)
      .domain()
      .toList.sorted shouldBe result1
  }

  it should "return its domain in 2D" in {
    toRDD(dataB)
      .domain()
      .toList.sorted shouldBe result2
  }

  it should "return its domain in 3D" in {
    toRDD(dataC)
      .domain()
      .toList.sorted shouldBe result3
  }

  it should "return its domain in 4D" in {
    toRDD(dataD)
      .domain()
      .toList.sorted shouldBe result4
  }

  it should "return its domain in 5D" in {
    toRDD(dataE)
      .domain()
      .toList.sorted shouldBe result5
  }
}

trait TestMatrixJoin extends TestMatrix {

  val dataA = List(Cell(Position2D("bar", 5), Content(OrdinalSchema(StringCodex), "6.28")),
    Cell(Position2D("baz", 5), Content(OrdinalSchema(StringCodex), "9.42")),
    Cell(Position2D("qux", 5), Content(OrdinalSchema(StringCodex), "12.56")),
    Cell(Position2D("bar", 6), Content(ContinuousSchema(DoubleCodex), 12.56)),
    Cell(Position2D("baz", 6), Content(DiscreteSchema(LongCodex), 19)),
    Cell(Position2D("bar", 7), Content(OrdinalSchema(LongCodex), 19)))

  val dataB = List(Cell(Position2D("foo.2", 2), Content(ContinuousSchema(DoubleCodex), 6.28)),
    Cell(Position2D("bar.2", 2), Content(ContinuousSchema(DoubleCodex), 12.56)),
    Cell(Position2D("baz.2", 2), Content(DiscreteSchema(LongCodex), 19)),
    Cell(Position2D("foo.2", 3), Content(NominalSchema(StringCodex), "9.42")),
    Cell(Position2D("bar.2", 3), Content(OrdinalSchema(LongCodex), 19)))

  val dataC = List(Cell(Position2D("foo.2", 2), Content(ContinuousSchema(DoubleCodex), 6.28)),
    Cell(Position2D("bar.2", 2), Content(ContinuousSchema(DoubleCodex), 12.56)),
    Cell(Position2D("baz.2", 2), Content(DiscreteSchema(LongCodex), 19)),
    Cell(Position2D("foo.2", 3), Content(NominalSchema(StringCodex), "9.42")),
    Cell(Position2D("bar.2", 3), Content(OrdinalSchema(LongCodex), 19)))

  val dataD = List(Cell(Position2D("bar", 5), Content(OrdinalSchema(StringCodex), "6.28")),
    Cell(Position2D("baz", 5), Content(OrdinalSchema(StringCodex), "9.42")),
    Cell(Position2D("qux", 5), Content(OrdinalSchema(StringCodex), "12.56")),
    Cell(Position2D("bar", 6), Content(ContinuousSchema(DoubleCodex), 12.56)),
    Cell(Position2D("baz", 6), Content(DiscreteSchema(LongCodex), 19)),
    Cell(Position2D("bar", 7), Content(OrdinalSchema(LongCodex), 19)))

  val dataE = List(Cell(Position3D("bar", 5, "xyz"), Content(OrdinalSchema(StringCodex), "6.28")),
    Cell(Position3D("baz", 5, "xyz"), Content(OrdinalSchema(StringCodex), "9.42")),
    Cell(Position3D("qux", 5, "xyz"), Content(OrdinalSchema(StringCodex), "12.56")),
    Cell(Position3D("bar", 6, "xyz"), Content(ContinuousSchema(DoubleCodex), 12.56)),
    Cell(Position3D("baz", 6, "xyz"), Content(DiscreteSchema(LongCodex), 19)),
    Cell(Position3D("bar", 7, "xyz"), Content(OrdinalSchema(LongCodex), 19)))

  val dataF = List(Cell(Position3D("foo.2", 2, "xyz"), Content(ContinuousSchema(DoubleCodex), 6.28)),
    Cell(Position3D("bar.2", 2, "xyz"), Content(ContinuousSchema(DoubleCodex), 12.56)),
    Cell(Position3D("baz.2", 2, "xyz"), Content(DiscreteSchema(LongCodex), 19)),
    Cell(Position3D("foo.2", 3, "xyz"), Content(NominalSchema(StringCodex), "9.42")),
    Cell(Position3D("bar.2", 3, "xyz"), Content(OrdinalSchema(LongCodex), 19)))

  val dataG = List(Cell(Position3D("foo.2", 2, "xyz"), Content(ContinuousSchema(DoubleCodex), 6.28)),
    Cell(Position3D("bar.2", 2, "xyz"), Content(ContinuousSchema(DoubleCodex), 12.56)),
    Cell(Position3D("baz.2", 2, "xyz"), Content(DiscreteSchema(LongCodex), 19)),
    Cell(Position3D("foo.2", 3, "xyz"), Content(NominalSchema(StringCodex), "9.42")),
    Cell(Position3D("bar.2", 3, "xyz"), Content(OrdinalSchema(LongCodex), 19)))

  val dataH = List(Cell(Position3D("bar", 5, "xyz"), Content(OrdinalSchema(StringCodex), "6.28")),
    Cell(Position3D("baz", 5, "xyz"), Content(OrdinalSchema(StringCodex), "9.42")),
    Cell(Position3D("qux", 5, "xyz"), Content(OrdinalSchema(StringCodex), "12.56")),
    Cell(Position3D("bar", 6, "xyz"), Content(ContinuousSchema(DoubleCodex), 12.56)),
    Cell(Position3D("baz", 6, "xyz"), Content(DiscreteSchema(LongCodex), 19)),
    Cell(Position3D("bar", 7, "xyz"), Content(OrdinalSchema(LongCodex), 19)))

  val dataI = List(Cell(Position3D("foo.2", 2, "xyz"), Content(ContinuousSchema(DoubleCodex), 6.28)),
    Cell(Position3D("bar.2", 2, "xyz"), Content(ContinuousSchema(DoubleCodex), 12.56)),
    Cell(Position3D("baz.2", 2, "xyz"), Content(DiscreteSchema(LongCodex), 19)),
    Cell(Position3D("foo.2", 3, "xyz"), Content(NominalSchema(StringCodex), "9.42")),
    Cell(Position3D("bar.2", 3, "xyz"), Content(OrdinalSchema(LongCodex), 19)))

  val dataJ = List(Cell(Position3D("bar", 1, "xyz.2"), Content(OrdinalSchema(StringCodex), "6.28")),
    Cell(Position3D("baz", 1, "xyz.2"), Content(OrdinalSchema(StringCodex), "9.42")),
    Cell(Position3D("qux", 1, "xyz.2"), Content(OrdinalSchema(StringCodex), "12.56")),
    Cell(Position3D("bar", 2, "xyz.2"), Content(ContinuousSchema(DoubleCodex), 12.56)),
    Cell(Position3D("baz", 2, "xyz.2"), Content(DiscreteSchema(LongCodex), 19)),
    Cell(Position3D("bar", 3, "xyz.2"), Content(OrdinalSchema(LongCodex), 19)))

  val result1 = List(Cell(Position2D("bar", 1), Content(OrdinalSchema(StringCodex), "6.28")),
    Cell(Position2D("bar", 2), Content(ContinuousSchema(DoubleCodex), 12.56)),
    Cell(Position2D("bar", 3), Content(OrdinalSchema(LongCodex), 19)),
    Cell(Position2D("bar", 5), Content(OrdinalSchema(StringCodex), "6.28")),
    Cell(Position2D("bar", 6), Content(ContinuousSchema(DoubleCodex), 12.56)),
    Cell(Position2D("bar", 7), Content(OrdinalSchema(LongCodex), 19)),
    Cell(Position2D("baz", 1), Content(OrdinalSchema(StringCodex), "9.42")),
    Cell(Position2D("baz", 2), Content(DiscreteSchema(LongCodex), 19)),
    Cell(Position2D("baz", 5), Content(OrdinalSchema(StringCodex), "9.42")),
    Cell(Position2D("baz", 6), Content(DiscreteSchema(LongCodex), 19)),
    Cell(Position2D("qux", 1), Content(OrdinalSchema(StringCodex), "12.56")),
    Cell(Position2D("qux", 5), Content(OrdinalSchema(StringCodex), "12.56")))

  val result2 = List(Cell(Position2D("bar", 2), Content(ContinuousSchema(DoubleCodex), 12.56)),
    Cell(Position2D("bar", 3), Content(OrdinalSchema(LongCodex), 19)),
    Cell(Position2D("bar.2", 2), Content(ContinuousSchema(DoubleCodex), 12.56)),
    Cell(Position2D("bar.2", 3), Content(OrdinalSchema(LongCodex), 19)),
    Cell(Position2D("baz", 2), Content(DiscreteSchema(LongCodex), 19)),
    Cell(Position2D("baz.2", 2), Content(DiscreteSchema(LongCodex), 19)),
    Cell(Position2D("foo", 2), Content(ContinuousSchema(DoubleCodex), 6.28)),
    Cell(Position2D("foo", 3), Content(NominalSchema(StringCodex), "9.42")),
    Cell(Position2D("foo.2", 2), Content(ContinuousSchema(DoubleCodex), 6.28)),
    Cell(Position2D("foo.2", 3), Content(NominalSchema(StringCodex), "9.42")))

  val result3 = List(Cell(Position2D("bar", 2), Content(ContinuousSchema(DoubleCodex), 12.56)),
    Cell(Position2D("bar", 3), Content(OrdinalSchema(LongCodex), 19)),
    Cell(Position2D("bar.2", 2), Content(ContinuousSchema(DoubleCodex), 12.56)),
    Cell(Position2D("bar.2", 3), Content(OrdinalSchema(LongCodex), 19)),
    Cell(Position2D("baz", 2), Content(DiscreteSchema(LongCodex), 19)),
    Cell(Position2D("baz.2", 2), Content(DiscreteSchema(LongCodex), 19)),
    Cell(Position2D("foo", 2), Content(ContinuousSchema(DoubleCodex), 6.28)),
    Cell(Position2D("foo", 3), Content(NominalSchema(StringCodex), "9.42")),
    Cell(Position2D("foo.2", 2), Content(ContinuousSchema(DoubleCodex), 6.28)),
    Cell(Position2D("foo.2", 3), Content(NominalSchema(StringCodex), "9.42")))

  val result4 = List(Cell(Position2D("bar", 1), Content(OrdinalSchema(StringCodex), "6.28")),
    Cell(Position2D("bar", 2), Content(ContinuousSchema(DoubleCodex), 12.56)),
    Cell(Position2D("bar", 3), Content(OrdinalSchema(LongCodex), 19)),
    Cell(Position2D("bar", 5), Content(OrdinalSchema(StringCodex), "6.28")),
    Cell(Position2D("bar", 6), Content(ContinuousSchema(DoubleCodex), 12.56)),
    Cell(Position2D("bar", 7), Content(OrdinalSchema(LongCodex), 19)),
    Cell(Position2D("baz", 1), Content(OrdinalSchema(StringCodex), "9.42")),
    Cell(Position2D("baz", 2), Content(DiscreteSchema(LongCodex), 19)),
    Cell(Position2D("baz", 5), Content(OrdinalSchema(StringCodex), "9.42")),
    Cell(Position2D("baz", 6), Content(DiscreteSchema(LongCodex), 19)),
    Cell(Position2D("qux", 1), Content(OrdinalSchema(StringCodex), "12.56")),
    Cell(Position2D("qux", 5), Content(OrdinalSchema(StringCodex), "12.56")))

  val result5 = List(Cell(Position3D("bar", 1, "xyz"), Content(OrdinalSchema(StringCodex), "6.28")),
    Cell(Position3D("bar", 2, "xyz"), Content(ContinuousSchema(DoubleCodex), 12.56)),
    Cell(Position3D("bar", 3, "xyz"), Content(OrdinalSchema(LongCodex), 19)),
    Cell(Position3D("bar", 5, "xyz"), Content(OrdinalSchema(StringCodex), "6.28")),
    Cell(Position3D("bar", 6, "xyz"), Content(ContinuousSchema(DoubleCodex), 12.56)),
    Cell(Position3D("bar", 7, "xyz"), Content(OrdinalSchema(LongCodex), 19)),
    Cell(Position3D("baz", 1, "xyz"), Content(OrdinalSchema(StringCodex), "9.42")),
    Cell(Position3D("baz", 2, "xyz"), Content(DiscreteSchema(LongCodex), 19)),
    Cell(Position3D("baz", 5, "xyz"), Content(OrdinalSchema(StringCodex), "9.42")),
    Cell(Position3D("baz", 6, "xyz"), Content(DiscreteSchema(LongCodex), 19)),
    Cell(Position3D("qux", 1, "xyz"), Content(OrdinalSchema(StringCodex), "12.56")),
    Cell(Position3D("qux", 5, "xyz"), Content(OrdinalSchema(StringCodex), "12.56")))

  val result6 = List(Cell(Position3D("bar", 2, "xyz"), Content(ContinuousSchema(DoubleCodex), 12.56)),
    Cell(Position3D("bar", 3, "xyz"), Content(OrdinalSchema(LongCodex), 19)),
    Cell(Position3D("bar.2", 2, "xyz"), Content(ContinuousSchema(DoubleCodex), 12.56)),
    Cell(Position3D("bar.2", 3, "xyz"), Content(OrdinalSchema(LongCodex), 19)),
    Cell(Position3D("baz", 2, "xyz"), Content(DiscreteSchema(LongCodex), 19)),
    Cell(Position3D("baz.2", 2, "xyz"), Content(DiscreteSchema(LongCodex), 19)),
    Cell(Position3D("foo", 2, "xyz"), Content(ContinuousSchema(DoubleCodex), 6.28)),
    Cell(Position3D("foo", 3, "xyz"), Content(NominalSchema(StringCodex), "9.42")),
    Cell(Position3D("foo.2", 2, "xyz"), Content(ContinuousSchema(DoubleCodex), 6.28)),
    Cell(Position3D("foo.2", 3, "xyz"), Content(NominalSchema(StringCodex), "9.42")))

  val result7 = List(Cell(Position3D("bar", 2, "xyz"), Content(ContinuousSchema(DoubleCodex), 12.56)),
    Cell(Position3D("bar", 3, "xyz"), Content(OrdinalSchema(LongCodex), 19)),
    Cell(Position3D("bar.2", 2, "xyz"), Content(ContinuousSchema(DoubleCodex), 12.56)),
    Cell(Position3D("bar.2", 3, "xyz"), Content(OrdinalSchema(LongCodex), 19)),
    Cell(Position3D("baz", 2, "xyz"), Content(DiscreteSchema(LongCodex), 19)),
    Cell(Position3D("baz.2", 2, "xyz"), Content(DiscreteSchema(LongCodex), 19)),
    Cell(Position3D("foo", 2, "xyz"), Content(ContinuousSchema(DoubleCodex), 6.28)),
    Cell(Position3D("foo", 3, "xyz"), Content(NominalSchema(StringCodex), "9.42")),
    Cell(Position3D("foo.2", 2, "xyz"), Content(ContinuousSchema(DoubleCodex), 6.28)),
    Cell(Position3D("foo.2", 3, "xyz"), Content(NominalSchema(StringCodex), "9.42")))

  val result8 = List(Cell(Position3D("bar", 1, "xyz"), Content(OrdinalSchema(StringCodex), "6.28")),
    Cell(Position3D("bar", 2, "xyz"), Content(ContinuousSchema(DoubleCodex), 12.56)),
    Cell(Position3D("bar", 3, "xyz"), Content(OrdinalSchema(LongCodex), 19)),
    Cell(Position3D("bar", 5, "xyz"), Content(OrdinalSchema(StringCodex), "6.28")),
    Cell(Position3D("bar", 6, "xyz"), Content(ContinuousSchema(DoubleCodex), 12.56)),
    Cell(Position3D("bar", 7, "xyz"), Content(OrdinalSchema(LongCodex), 19)),
    Cell(Position3D("baz", 1, "xyz"), Content(OrdinalSchema(StringCodex), "9.42")),
    Cell(Position3D("baz", 2, "xyz"), Content(DiscreteSchema(LongCodex), 19)),
    Cell(Position3D("baz", 5, "xyz"), Content(OrdinalSchema(StringCodex), "9.42")),
    Cell(Position3D("baz", 6, "xyz"), Content(DiscreteSchema(LongCodex), 19)),
    Cell(Position3D("qux", 1, "xyz"), Content(OrdinalSchema(StringCodex), "12.56")),
    Cell(Position3D("qux", 5, "xyz"), Content(OrdinalSchema(StringCodex), "12.56")))

  val result9 = List(Cell(Position3D("bar", 1, "xyz"), Content(OrdinalSchema(StringCodex), "6.28")),
    Cell(Position3D("bar", 2, "xyz"), Content(ContinuousSchema(DoubleCodex), 12.56)),
    Cell(Position3D("bar", 3, "xyz"), Content(OrdinalSchema(LongCodex), 19)),
    Cell(Position3D("bar.2", 2, "xyz"), Content(ContinuousSchema(DoubleCodex), 12.56)),
    Cell(Position3D("bar.2", 3, "xyz"), Content(OrdinalSchema(LongCodex), 19)),
    Cell(Position3D("baz", 1, "xyz"), Content(OrdinalSchema(StringCodex), "9.42")),
    Cell(Position3D("baz", 2, "xyz"), Content(DiscreteSchema(LongCodex), 19)),
    Cell(Position3D("baz.2", 2, "xyz"), Content(DiscreteSchema(LongCodex), 19)),
    Cell(Position3D("foo", 1, "xyz"), Content(OrdinalSchema(StringCodex), "3.14")),
    Cell(Position3D("foo", 2, "xyz"), Content(ContinuousSchema(DoubleCodex), 6.28)),
    Cell(Position3D("foo", 3, "xyz"), Content(NominalSchema(StringCodex), "9.42")),
    Cell(Position3D("foo", 4, "xyz"), Content(DateSchema(DateCodex("yyyy-MM-dd hh:mm:ss")),
      (new java.text.SimpleDateFormat("yyyy-MM-dd hh:mm:ss")).parse("2000-01-01 12:56:00"))),
    Cell(Position3D("foo.2", 2, "xyz"), Content(ContinuousSchema(DoubleCodex), 6.28)),
    Cell(Position3D("foo.2", 3, "xyz"), Content(NominalSchema(StringCodex), "9.42")),
    Cell(Position3D("qux", 1, "xyz"), Content(OrdinalSchema(StringCodex), "12.56")))

  val result10 = List(Cell(Position3D("bar", 1, "xyz"), Content(OrdinalSchema(StringCodex), "6.28")),
    Cell(Position3D("bar", 1, "xyz.2"), Content(OrdinalSchema(StringCodex), "6.28")),
    Cell(Position3D("bar", 2, "xyz"), Content(ContinuousSchema(DoubleCodex), 12.56)),
    Cell(Position3D("bar", 2, "xyz.2"), Content(ContinuousSchema(DoubleCodex), 12.56)),
    Cell(Position3D("bar", 3, "xyz"), Content(OrdinalSchema(LongCodex), 19)),
    Cell(Position3D("bar", 3, "xyz.2"), Content(OrdinalSchema(LongCodex), 19)),
    Cell(Position3D("baz", 1, "xyz"), Content(OrdinalSchema(StringCodex), "9.42")),
    Cell(Position3D("baz", 1, "xyz.2"), Content(OrdinalSchema(StringCodex), "9.42")),
    Cell(Position3D("baz", 2, "xyz"), Content(DiscreteSchema(LongCodex), 19)),
    Cell(Position3D("baz", 2, "xyz.2"), Content(DiscreteSchema(LongCodex), 19)),
    Cell(Position3D("qux", 1, "xyz"), Content(OrdinalSchema(StringCodex), "12.56")),
    Cell(Position3D("qux", 1, "xyz.2"), Content(OrdinalSchema(StringCodex), "12.56")))
}

class TestScaldingMatrixJoin extends TestMatrixJoin with TBddDsl {

  "A Matrix.join" should "return its first over join in 2D" in {
    Given {
      data2
    } And {
      dataA
    } When {
      (cells: TypedPipe[Cell[Position2D]], that: TypedPipe[Cell[Position2D]]) =>
        cells.join(Over(First), that)
    } Then {
      _.toList.sortBy(_.position) shouldBe result1
    }
  }

  it should "return its first along join in 2D" in {
    Given {
      data2
    } And {
      dataB
    } When {
      (cells: TypedPipe[Cell[Position2D]], that: TypedPipe[Cell[Position2D]]) =>
        that.join(Along(First), cells)
    } Then {
      _.toList.sortBy(_.position) shouldBe result2
    }
  }

  it should "return its second over join in 2D" in {
    Given {
      data2
    } And {
      dataC
    } When {
      (cells: TypedPipe[Cell[Position2D]], that: TypedPipe[Cell[Position2D]]) =>
        that.join(Over(Second), cells)
    } Then {
      _.toList.sortBy(_.position) shouldBe result3
    }
  }

  it should "return its second along join in 2D" in {
    Given {
      data2
    } And {
      dataD
    } When {
      (cells: TypedPipe[Cell[Position2D]], that: TypedPipe[Cell[Position2D]]) =>
        cells.join(Along(Second), that)
    } Then {
      _.toList.sortBy(_.position) shouldBe result4
    }
  }

  it should "return its first over join in 3D" in {
    Given {
      data3
    } And {
      dataE
    } When {
      (cells: TypedPipe[Cell[Position3D]], that: TypedPipe[Cell[Position3D]]) =>
        cells.join(Over(First), that)
    } Then {
      _.toList.sortBy(_.position) shouldBe result5
    }
  }

  it should "return its first along join in 3D" in {
    Given {
      data3
    } And {
      dataF
    } When {
      (cells: TypedPipe[Cell[Position3D]], that: TypedPipe[Cell[Position3D]]) =>
        that.join(Along(First), cells)
    } Then {
      _.toList.sortBy(_.position) shouldBe result6
    }
  }

  it should "return its second over join in 3D" in {
    Given {
      data3
    } And {
      dataG
    } When {
      (cells: TypedPipe[Cell[Position3D]], that: TypedPipe[Cell[Position3D]]) =>
        that.join(Over(Second), cells)
    } Then {
      _.toList.sortBy(_.position) shouldBe result7
    }
  }

  it should "return its second along join in 3D" in {
    Given {
      data3
    } And {
      dataH
    } When {
      (cells: TypedPipe[Cell[Position3D]], that: TypedPipe[Cell[Position3D]]) =>
        cells.join(Along(Second), that)
    } Then {
      _.toList.sortBy(_.position) shouldBe result8
    }
  }

  it should "return its third over join in 3D" in {
    Given {
      data3
    } And {
      dataI
    } When {
      (cells: TypedPipe[Cell[Position3D]], that: TypedPipe[Cell[Position3D]]) =>
        that.join(Over(Third), cells)
    } Then {
      _.toList.sortBy(_.position) shouldBe result9
    }
  }

  it should "return its third along join in 3D" in {
    Given {
      data3
    } And {
      dataJ
    } When {
      (cells: TypedPipe[Cell[Position3D]], that: TypedPipe[Cell[Position3D]]) =>
        cells.join(Along(Third), that)
    } Then {
      _.toList.sortBy(_.position) shouldBe result10
    }
  }
}

class TestSparkMatrixJoin extends TestMatrixJoin {

  "A Matrix.join" should "return its first over join in 2D" in {
    toRDD(data2)
      .join(Over(First), toRDD(dataA))
      .toList.sortBy(_.position) shouldBe result1
  }

  it should "return its first along join in 2D" in {
    toRDD(dataB)
      .join(Along(First), toRDD(data2))
      .toList.sortBy(_.position) shouldBe result2
  }

  it should "return its second over join in 2D" in {
    toRDD(dataC)
      .join(Over(Second), toRDD(data2))
      .toList.sortBy(_.position) shouldBe result3
  }

  it should "return its second along join in 2D" in {
    toRDD(data2)
      .join(Along(Second), toRDD(dataD))
      .toList.sortBy(_.position) shouldBe result4
  }

  it should "return its first over join in 3D" in {
    toRDD(data3)
      .join(Over(First), toRDD(dataE))
      .toList.sortBy(_.position) shouldBe result5
  }

  it should "return its first along join in 3D" in {
    toRDD(dataF)
      .join(Along(First), toRDD(data3))
      .toList.sortBy(_.position) shouldBe result6
  }

  it should "return its second over join in 3D" in {
    toRDD(dataG)
      .join(Over(Second), toRDD(data3))
      .toList.sortBy(_.position) shouldBe result7
  }

  it should "return its second along join in 3D" in {
    toRDD(data3)
      .join(Along(Second), toRDD(dataH))
      .toList.sortBy(_.position) shouldBe result8
  }

  it should "return its third over join in 3D" in {
    toRDD(dataI)
      .join(Over(Third), toRDD(data3))
      .toList.sortBy(_.position) shouldBe result9
  }

  it should "return its third along join in 3D" in {
    toRDD(data3)
      .join(Along(Third), toRDD(dataJ))
      .toList.sortBy(_.position) shouldBe result10
  }
}

trait TestMatrixUnique extends TestMatrix {

  val result1 = List(Content(OrdinalSchema(StringCodex), "12.56"),
    Content(OrdinalSchema(StringCodex), "3.14"),
    Content(OrdinalSchema(StringCodex), "6.28"),
    Content(OrdinalSchema(StringCodex), "9.42"))

  val result2 = List(Cell(Position1D("bar"), Content(OrdinalSchema(StringCodex), "6.28")),
    Cell(Position1D("baz"), Content(OrdinalSchema(StringCodex), "9.42")),
    Cell(Position1D("foo"), Content(OrdinalSchema(StringCodex), "3.14")),
    Cell(Position1D("qux"), Content(OrdinalSchema(StringCodex), "12.56")))

  val result3 = List(Content(ContinuousSchema(DoubleCodex), 12.56),
    Content(ContinuousSchema(DoubleCodex), 6.28),
    Content(DateSchema(DateCodex("yyyy-MM-dd hh:mm:ss")),
      (new java.text.SimpleDateFormat("yyyy-MM-dd hh:mm:ss")).parse("2000-01-01 12:56:00")),
    Content(DiscreteSchema(LongCodex), 19),
    Content(NominalSchema(StringCodex), "9.42"),
    Content(OrdinalSchema(LongCodex), 19),
    Content(OrdinalSchema(StringCodex), "12.56"),
    Content(OrdinalSchema(StringCodex), "3.14"),
    Content(OrdinalSchema(StringCodex), "6.28"),
    Content(OrdinalSchema(StringCodex), "9.42"))

  val result4 = List(Cell(Position1D("bar"), Content(ContinuousSchema(DoubleCodex), 12.56)),
    Cell(Position1D("bar"), Content(OrdinalSchema(LongCodex), 19)),
    Cell(Position1D("bar"), Content(OrdinalSchema(StringCodex), "6.28")),
    Cell(Position1D("baz"), Content(DiscreteSchema(LongCodex), 19)),
    Cell(Position1D("baz"), Content(OrdinalSchema(StringCodex), "9.42")),
    Cell(Position1D("foo"), Content(ContinuousSchema(DoubleCodex), 6.28)),
    Cell(Position1D("foo"), Content(DateSchema(DateCodex("yyyy-MM-dd hh:mm:ss")),
      (new java.text.SimpleDateFormat("yyyy-MM-dd hh:mm:ss")).parse("2000-01-01 12:56:00"))),
    Cell(Position1D("foo"), Content(NominalSchema(StringCodex), "9.42")),
    Cell(Position1D("foo"), Content(OrdinalSchema(StringCodex), "3.14")),
    Cell(Position1D("qux"), Content(OrdinalSchema(StringCodex), "12.56")))

  val result5 = List(Cell(Position1D(1), Content(OrdinalSchema(StringCodex), "12.56")),
    Cell(Position1D(1), Content(OrdinalSchema(StringCodex), "3.14")),
    Cell(Position1D(1), Content(OrdinalSchema(StringCodex), "6.28")),
    Cell(Position1D(1), Content(OrdinalSchema(StringCodex), "9.42")),
    Cell(Position1D(2), Content(ContinuousSchema(DoubleCodex), 12.56)),
    Cell(Position1D(2), Content(ContinuousSchema(DoubleCodex), 6.28)),
    Cell(Position1D(2), Content(DiscreteSchema(LongCodex), 19)),
    Cell(Position1D(3), Content(NominalSchema(StringCodex), "9.42")),
    Cell(Position1D(3), Content(OrdinalSchema(LongCodex), 19)),
    Cell(Position1D(4), Content(DateSchema(DateCodex("yyyy-MM-dd hh:mm:ss")),
      (new java.text.SimpleDateFormat("yyyy-MM-dd hh:mm:ss")).parse("2000-01-01 12:56:00"))))

  val result6 = List(Cell(Position1D(1), Content(OrdinalSchema(StringCodex), "12.56")),
    Cell(Position1D(1), Content(OrdinalSchema(StringCodex), "3.14")),
    Cell(Position1D(1), Content(OrdinalSchema(StringCodex), "6.28")),
    Cell(Position1D(1), Content(OrdinalSchema(StringCodex), "9.42")),
    Cell(Position1D(2), Content(ContinuousSchema(DoubleCodex), 12.56)),
    Cell(Position1D(2), Content(ContinuousSchema(DoubleCodex), 6.28)),
    Cell(Position1D(2), Content(DiscreteSchema(LongCodex), 19)),
    Cell(Position1D(3), Content(NominalSchema(StringCodex), "9.42")),
    Cell(Position1D(3), Content(OrdinalSchema(LongCodex), 19)),
    Cell(Position1D(4), Content(DateSchema(DateCodex("yyyy-MM-dd hh:mm:ss")),
      (new java.text.SimpleDateFormat("yyyy-MM-dd hh:mm:ss")).parse("2000-01-01 12:56:00"))))

  val result7 = List(Cell(Position1D("bar"), Content(ContinuousSchema(DoubleCodex), 12.56)),
    Cell(Position1D("bar"), Content(OrdinalSchema(LongCodex), 19)),
    Cell(Position1D("bar"), Content(OrdinalSchema(StringCodex), "6.28")),
    Cell(Position1D("baz"), Content(DiscreteSchema(LongCodex), 19)),
    Cell(Position1D("baz"), Content(OrdinalSchema(StringCodex), "9.42")),
    Cell(Position1D("foo"), Content(ContinuousSchema(DoubleCodex), 6.28)),
    Cell(Position1D("foo"), Content(DateSchema(DateCodex("yyyy-MM-dd hh:mm:ss")),
      (new java.text.SimpleDateFormat("yyyy-MM-dd hh:mm:ss")).parse("2000-01-01 12:56:00"))),
    Cell(Position1D("foo"), Content(NominalSchema(StringCodex), "9.42")),
    Cell(Position1D("foo"), Content(OrdinalSchema(StringCodex), "3.14")),
    Cell(Position1D("qux"), Content(OrdinalSchema(StringCodex), "12.56")))

  val result8 = List(Content(ContinuousSchema(DoubleCodex), 12.56),
    Content(ContinuousSchema(DoubleCodex), 6.28),
    Content(DateSchema(DateCodex("yyyy-MM-dd hh:mm:ss")),
      (new java.text.SimpleDateFormat("yyyy-MM-dd hh:mm:ss")).parse("2000-01-01 12:56:00")),
    Content(DiscreteSchema(LongCodex), 19),
    Content(NominalSchema(StringCodex), "9.42"),
    Content(OrdinalSchema(LongCodex), 19),
    Content(OrdinalSchema(StringCodex), "12.56"),
    Content(OrdinalSchema(StringCodex), "3.14"),
    Content(OrdinalSchema(StringCodex), "6.28"),
    Content(OrdinalSchema(StringCodex), "9.42"))

  val result9 = List(Cell(Position1D("bar"), Content(ContinuousSchema(DoubleCodex), 12.56)),
    Cell(Position1D("bar"), Content(OrdinalSchema(LongCodex), 19)),
    Cell(Position1D("bar"), Content(OrdinalSchema(StringCodex), "6.28")),
    Cell(Position1D("baz"), Content(DiscreteSchema(LongCodex), 19)),
    Cell(Position1D("baz"), Content(OrdinalSchema(StringCodex), "9.42")),
    Cell(Position1D("foo"), Content(ContinuousSchema(DoubleCodex), 6.28)),
    Cell(Position1D("foo"), Content(DateSchema(DateCodex("yyyy-MM-dd hh:mm:ss")),
      (new java.text.SimpleDateFormat("yyyy-MM-dd hh:mm:ss")).parse("2000-01-01 12:56:00"))),
    Cell(Position1D("foo"), Content(NominalSchema(StringCodex), "9.42")),
    Cell(Position1D("foo"), Content(OrdinalSchema(StringCodex), "3.14")),
    Cell(Position1D("qux"), Content(OrdinalSchema(StringCodex), "12.56")))

  val result10 = List(Cell(Position2D(1, "xyz"), Content(OrdinalSchema(StringCodex), "12.56")),
    Cell(Position2D(1, "xyz"), Content(OrdinalSchema(StringCodex), "3.14")),
    Cell(Position2D(1, "xyz"), Content(OrdinalSchema(StringCodex), "6.28")),
    Cell(Position2D(1, "xyz"), Content(OrdinalSchema(StringCodex), "9.42")),
    Cell(Position2D(2, "xyz"), Content(ContinuousSchema(DoubleCodex), 12.56)),
    Cell(Position2D(2, "xyz"), Content(ContinuousSchema(DoubleCodex), 6.28)),
    Cell(Position2D(2, "xyz"), Content(DiscreteSchema(LongCodex), 19)),
    Cell(Position2D(3, "xyz"), Content(NominalSchema(StringCodex), "9.42")),
    Cell(Position2D(3, "xyz"), Content(OrdinalSchema(LongCodex), 19)),
    Cell(Position2D(4, "xyz"), Content(DateSchema(DateCodex("yyyy-MM-dd hh:mm:ss")),
      (new java.text.SimpleDateFormat("yyyy-MM-dd hh:mm:ss")).parse("2000-01-01 12:56:00"))))

  val result11 = List(Cell(Position1D(1), Content(OrdinalSchema(StringCodex), "12.56")),
    Cell(Position1D(1), Content(OrdinalSchema(StringCodex), "3.14")),
    Cell(Position1D(1), Content(OrdinalSchema(StringCodex), "6.28")),
    Cell(Position1D(1), Content(OrdinalSchema(StringCodex), "9.42")),
    Cell(Position1D(2), Content(ContinuousSchema(DoubleCodex), 12.56)),
    Cell(Position1D(2), Content(ContinuousSchema(DoubleCodex), 6.28)),
    Cell(Position1D(2), Content(DiscreteSchema(LongCodex), 19)),
    Cell(Position1D(3), Content(NominalSchema(StringCodex), "9.42")),
    Cell(Position1D(3), Content(OrdinalSchema(LongCodex), 19)),
    Cell(Position1D(4), Content(DateSchema(DateCodex("yyyy-MM-dd hh:mm:ss")),
      (new java.text.SimpleDateFormat("yyyy-MM-dd hh:mm:ss")).parse("2000-01-01 12:56:00"))))

  val result12 = List(Cell(Position2D("bar", "xyz"), Content(ContinuousSchema(DoubleCodex), 12.56)),
    Cell(Position2D("bar", "xyz"), Content(OrdinalSchema(LongCodex), 19)),
    Cell(Position2D("bar", "xyz"), Content(OrdinalSchema(StringCodex), "6.28")),
    Cell(Position2D("baz", "xyz"), Content(DiscreteSchema(LongCodex), 19)),
    Cell(Position2D("baz", "xyz"), Content(OrdinalSchema(StringCodex), "9.42")),
    Cell(Position2D("foo", "xyz"), Content(ContinuousSchema(DoubleCodex), 6.28)),
    Cell(Position2D("foo", "xyz"), Content(DateSchema(DateCodex("yyyy-MM-dd hh:mm:ss")),
      (new java.text.SimpleDateFormat("yyyy-MM-dd hh:mm:ss")).parse("2000-01-01 12:56:00"))),
    Cell(Position2D("foo", "xyz"), Content(NominalSchema(StringCodex), "9.42")),
    Cell(Position2D("foo", "xyz"), Content(OrdinalSchema(StringCodex), "3.14")),
    Cell(Position2D("qux", "xyz"), Content(OrdinalSchema(StringCodex), "12.56")))

  val result13 = List(Cell(Position1D("xyz"), Content(ContinuousSchema(DoubleCodex), 12.56)),
    Cell(Position1D("xyz"), Content(ContinuousSchema(DoubleCodex), 6.28)),
    Cell(Position1D("xyz"), Content(DateSchema(DateCodex("yyyy-MM-dd hh:mm:ss")),
      (new java.text.SimpleDateFormat("yyyy-MM-dd hh:mm:ss")).parse("2000-01-01 12:56:00"))),
    Cell(Position1D("xyz"), Content(DiscreteSchema(LongCodex), 19)),
    Cell(Position1D("xyz"), Content(NominalSchema(StringCodex), "9.42")),
    Cell(Position1D("xyz"), Content(OrdinalSchema(LongCodex), 19)),
    Cell(Position1D("xyz"), Content(OrdinalSchema(StringCodex), "12.56")),
    Cell(Position1D("xyz"), Content(OrdinalSchema(StringCodex), "3.14")),
    Cell(Position1D("xyz"), Content(OrdinalSchema(StringCodex), "6.28")),
    Cell(Position1D("xyz"), Content(OrdinalSchema(StringCodex), "9.42")))

  val result14 = List(Cell(Position2D("bar", 1), Content(OrdinalSchema(StringCodex), "6.28")),
    Cell(Position2D("bar", 2), Content(ContinuousSchema(DoubleCodex), 12.56)),
    Cell(Position2D("bar", 3), Content(OrdinalSchema(LongCodex), 19)),
    Cell(Position2D("baz", 1), Content(OrdinalSchema(StringCodex), "9.42")),
    Cell(Position2D("baz", 2), Content(DiscreteSchema(LongCodex), 19)),
    Cell(Position2D("foo", 1), Content(OrdinalSchema(StringCodex), "3.14")),
    Cell(Position2D("foo", 2), Content(ContinuousSchema(DoubleCodex), 6.28)),
    Cell(Position2D("foo", 3), Content(NominalSchema(StringCodex), "9.42")),
    Cell(Position2D("foo", 4), Content(DateSchema(DateCodex("yyyy-MM-dd hh:mm:ss")),
      (new java.text.SimpleDateFormat("yyyy-MM-dd hh:mm:ss")).parse("2000-01-01 12:56:00"))),
    Cell(Position2D("qux", 1), Content(OrdinalSchema(StringCodex), "12.56")))
}

class TestScaldingMatrixUnique extends TestMatrixUnique with TBddDsl {

  "A Matrix.unique" should "return its content in 1D" in {
    Given {
      data1
    } When {
      cells: TypedPipe[Cell[Position1D]] =>
        cells.unique()
    } Then {
      _.toList.sortBy(_.toString) shouldBe result1
    }
  }

  it should "return its first over content in 1D" in {
    Given {
      data1
    } When {
      cells: TypedPipe[Cell[Position1D]] =>
        cells.unique(Over(First))
    } Then {
      _.toList.sortBy(_.toString) shouldBe result2
    }
  }

  it should "return its content in 2D" in {
    Given {
      data2
    } When {
      cells: TypedPipe[Cell[Position2D]] =>
        cells.unique()
    } Then {
      _.toList.sortBy(_.toString) shouldBe result3
    }
  }

  it should "return its first over content in 2D" in {
    Given {
      data2
    } When {
      cells: TypedPipe[Cell[Position2D]] =>
        cells.unique(Over(First))
    } Then {
      _.toList.sortBy(_.toString) shouldBe result4
    }
  }

  it should "return its first along content in 2D" in {
    Given {
      data2
    } When {
      cells: TypedPipe[Cell[Position2D]] =>
        cells.unique(Along(First))
    } Then {
      _.toList.sortBy(_.toString) shouldBe result5
    }
  }

  it should "return its second over content in 2D" in {
    Given {
      data2
    } When {
      cells: TypedPipe[Cell[Position2D]] =>
        cells.unique(Over(Second))
    } Then {
      _.toList.sortBy(_.toString) shouldBe result6
    }
  }

  it should "return its second along content in 2D" in {
    Given {
      data2
    } When {
      cells: TypedPipe[Cell[Position2D]] =>
        cells.unique(Along(Second))
    } Then {
      _.toList.sortBy(_.toString) shouldBe result7
    }
  }

  it should "return its content in 3D" in {
    Given {
      data3
    } When {
      cells: TypedPipe[Cell[Position3D]] =>
        cells.unique()
    } Then {
      _.toList.sortBy(_.toString) shouldBe result8
    }
  }

  it should "return its first over content in 3D" in {
    Given {
      data3
    } When {
      cells: TypedPipe[Cell[Position3D]] =>
        cells.unique(Over(First))
    } Then {
      _.toList.sortBy(_.toString) shouldBe result9
    }
  }

  it should "return its first along content in 3D" in {
    Given {
      data3
    } When {
      cells: TypedPipe[Cell[Position3D]] =>
        cells.unique(Along(First))
    } Then {
      _.toList.sortBy(_.toString) shouldBe result10
    }
  }

  it should "return its second over content in 3D" in {
    Given {
      data3
    } When {
      cells: TypedPipe[Cell[Position3D]] =>
        cells.unique(Over(Second))
    } Then {
      _.toList.sortBy(_.toString) shouldBe result11
    }
  }

  it should "return its second along content in 3D" in {
    Given {
      data3
    } When {
      cells: TypedPipe[Cell[Position3D]] =>
        cells.unique(Along(Second))
    } Then {
      _.toList.sortBy(_.toString) shouldBe result12
    }
  }

  it should "return its third over content in 3D" in {
    Given {
      data3
    } When {
      cells: TypedPipe[Cell[Position3D]] =>
        cells.unique(Over(Third))
    } Then {
      _.toList.sortBy(_.toString) shouldBe result13
    }
  }

  it should "return its third along content in 3D" in {
    Given {
      data3
    } When {
      cells: TypedPipe[Cell[Position3D]] =>
        cells.unique(Along(Third))
    } Then {
      _.toList.sortBy(_.toString) shouldBe result14
    }
  }
}

class TestSparkMatrixUnique extends TestMatrixUnique {

  "A Matrix.unique" should "return its content in 1D" in {
    toRDD(data1)
      .unique()
      .toList.sortBy(_.toString) shouldBe result1
  }

  it should "return its first over content in 1D" in {
    toRDD(data1)
      .unique(Over(First))
      .toList.sortBy(_.toString) shouldBe result2
  }

  it should "return its content in 2D" in {
    toRDD(data2)
      .unique()
      .toList.sortBy(_.toString) shouldBe result3
  }

  it should "return its first over content in 2D" in {
    toRDD(data2)
      .unique(Over(First))
      .toList.sortBy(_.toString) shouldBe result4
  }

  it should "return its first along content in 2D" in {
    toRDD(data2)
      .unique(Along(First))
      .toList.sortBy(_.toString) shouldBe result5
  }

  it should "return its second over content in 2D" in {
    toRDD(data2)
      .unique(Over(Second))
      .toList.sortBy(_.toString) shouldBe result6
  }

  it should "return its second along content in 2D" in {
    toRDD(data2)
      .unique(Along(Second))
      .toList.sortBy(_.toString) shouldBe result7
  }

  it should "return its content in 3D" in {
    toRDD(data3)
      .unique()
      .toList.sortBy(_.toString) shouldBe result8
  }

  it should "return its first over content in 3D" in {
    toRDD(data3)
      .unique(Over(First))
      .toList.sortBy(_.toString) shouldBe result9
  }

  it should "return its first along content in 3D" in {
    toRDD(data3)
      .unique(Along(First))
      .toList.sortBy(_.toString) shouldBe result10
  }

  it should "return its second over content in 3D" in {
    toRDD(data3)
      .unique(Over(Second))
      .toList.sortBy(_.toString) shouldBe result11
  }

  it should "return its second along content in 3D" in {
    toRDD(data3)
      .unique(Along(Second))
      .toList.sortBy(_.toString) shouldBe result12
  }

  it should "return its third over content in 3D" in {
    toRDD(data3)
      .unique(Over(Third))
      .toList.sortBy(_.toString) shouldBe result13
  }

  it should "return its third along content in 3D" in {
    toRDD(data3)
      .unique(Along(Third))
      .toList.sortBy(_.toString) shouldBe result14
  }
}

trait TestMatrixPairwise extends TestMatrix {

  val ext = 1.0

  val dataA = List(Cell(Position1D("bar"), Content(ContinuousSchema(DoubleCodex), 1)),
    Cell(Position1D("baz"), Content(ContinuousSchema(DoubleCodex), 2)))

  val dataB = List(Cell(Position2D("bar", 1), Content(ContinuousSchema(DoubleCodex), 1)),
    Cell(Position2D("bar", 2), Content(ContinuousSchema(DoubleCodex), 2)),
    Cell(Position2D("bar", 3), Content(ContinuousSchema(DoubleCodex), 3)),
    Cell(Position2D("baz", 1), Content(ContinuousSchema(DoubleCodex), 4)),
    Cell(Position2D("baz", 2), Content(ContinuousSchema(DoubleCodex), 5)))

  val dataC = List(Cell(Position2D("bar", 2), Content(ContinuousSchema(DoubleCodex), 1)),
    Cell(Position2D("baz", 2), Content(ContinuousSchema(DoubleCodex), 2)),
    Cell(Position2D("foo", 2), Content(ContinuousSchema(DoubleCodex), 3)),
    Cell(Position2D("foo", 4), Content(ContinuousSchema(DoubleCodex), 4)))

  val dataD = List(Cell(Position2D("bar", 2), Content(ContinuousSchema(DoubleCodex), 1)),
    Cell(Position2D("baz", 2), Content(ContinuousSchema(DoubleCodex), 2)),
    Cell(Position2D("foo", 2), Content(ContinuousSchema(DoubleCodex), 3)),
    Cell(Position2D("foo", 4), Content(ContinuousSchema(DoubleCodex), 4)))

  val dataE = List(Cell(Position2D("bar", 1), Content(ContinuousSchema(DoubleCodex), 1)),
    Cell(Position2D("bar", 2), Content(ContinuousSchema(DoubleCodex), 2)),
    Cell(Position2D("bar", 3), Content(ContinuousSchema(DoubleCodex), 3)),
    Cell(Position2D("baz", 1), Content(ContinuousSchema(DoubleCodex), 4)),
    Cell(Position2D("baz", 2), Content(ContinuousSchema(DoubleCodex), 5)))

  val dataF = List(Cell(Position3D("bar", 1, "xyz"), Content(ContinuousSchema(DoubleCodex), 1)),
    Cell(Position3D("bar", 2, "xyz"), Content(ContinuousSchema(DoubleCodex), 2)),
    Cell(Position3D("bar", 3, "xyz"), Content(ContinuousSchema(DoubleCodex), 3)),
    Cell(Position3D("baz", 1, "xyz"), Content(ContinuousSchema(DoubleCodex), 4)),
    Cell(Position3D("baz", 2, "xyz"), Content(ContinuousSchema(DoubleCodex), 5)))

  val dataG = List(Cell(Position3D("bar", 2, "xyz"), Content(ContinuousSchema(DoubleCodex), 1)),
    Cell(Position3D("baz", 2, "xyz"), Content(ContinuousSchema(DoubleCodex), 2)),
    Cell(Position3D("foo", 2, "xyz"), Content(ContinuousSchema(DoubleCodex), 3)),
    Cell(Position3D("foo", 4, "xyz"), Content(ContinuousSchema(DoubleCodex), 4)))

  val dataH = List(Cell(Position3D("bar", 2, "xyz"), Content(ContinuousSchema(DoubleCodex), 1)),
    Cell(Position3D("baz", 2, "xyz"), Content(ContinuousSchema(DoubleCodex), 2)),
    Cell(Position3D("foo", 2, "xyz"), Content(ContinuousSchema(DoubleCodex), 3)),
    Cell(Position3D("foo", 4, "xyz"), Content(ContinuousSchema(DoubleCodex), 4)))

  val dataI = List(Cell(Position3D("bar", 1, "xyz"), Content(ContinuousSchema(DoubleCodex), 1)),
    Cell(Position3D("bar", 2, "xyz"), Content(ContinuousSchema(DoubleCodex), 2)),
    Cell(Position3D("bar", 3, "xyz"), Content(ContinuousSchema(DoubleCodex), 3)),
    Cell(Position3D("baz", 1, "xyz"), Content(ContinuousSchema(DoubleCodex), 4)),
    Cell(Position3D("baz", 2, "xyz"), Content(ContinuousSchema(DoubleCodex), 5)))

  val dataJ = List(Cell(Position3D("bar", 2, "xyz"), Content(ContinuousSchema(DoubleCodex), 1)),
    Cell(Position3D("baz", 2, "xyz"), Content(ContinuousSchema(DoubleCodex), 2)),
    Cell(Position3D("foo", 2, "xyz"), Content(ContinuousSchema(DoubleCodex), 3)),
    Cell(Position3D("foo", 4, "xyz"), Content(ContinuousSchema(DoubleCodex), 4)))

  val dataK = List(Cell(Position3D("bar", 1, "xyz"), Content(ContinuousSchema(DoubleCodex), 1)),
    Cell(Position3D("bar", 2, "xyz"), Content(ContinuousSchema(DoubleCodex), 2)),
    Cell(Position3D("bar", 3, "xyz"), Content(ContinuousSchema(DoubleCodex), 3)),
    Cell(Position3D("baz", 1, "xyz"), Content(ContinuousSchema(DoubleCodex), 4)),
    Cell(Position3D("baz", 2, "xyz"), Content(ContinuousSchema(DoubleCodex), 5)))

  val dataL = List(Cell(Position1D("bar"), Content(ContinuousSchema(DoubleCodex), 1)),
    Cell(Position1D("baz"), Content(ContinuousSchema(DoubleCodex), 2)))

  val dataM = List(Cell(Position2D("bar", 1), Content(ContinuousSchema(DoubleCodex), 1)),
    Cell(Position2D("bar", 2), Content(ContinuousSchema(DoubleCodex), 2)),
    Cell(Position2D("bar", 3), Content(ContinuousSchema(DoubleCodex), 3)),
    Cell(Position2D("baz", 1), Content(ContinuousSchema(DoubleCodex), 4)),
    Cell(Position2D("baz", 2), Content(ContinuousSchema(DoubleCodex), 5)))

  val dataN = List(Cell(Position2D("bar", 2), Content(ContinuousSchema(DoubleCodex), 1)),
    Cell(Position2D("baz", 2), Content(ContinuousSchema(DoubleCodex), 2)),
    Cell(Position2D("foo", 2), Content(ContinuousSchema(DoubleCodex), 3)),
    Cell(Position2D("foo", 4), Content(ContinuousSchema(DoubleCodex), 4)))

  val dataO = List(Cell(Position2D("bar", 2), Content(ContinuousSchema(DoubleCodex), 1)),
    Cell(Position2D("baz", 2), Content(ContinuousSchema(DoubleCodex), 2)),
    Cell(Position2D("foo", 2), Content(ContinuousSchema(DoubleCodex), 3)),
    Cell(Position2D("foo", 4), Content(ContinuousSchema(DoubleCodex), 4)))

  val dataP = List(Cell(Position2D("bar", 1), Content(ContinuousSchema(DoubleCodex), 1)),
    Cell(Position2D("bar", 2), Content(ContinuousSchema(DoubleCodex), 2)),
    Cell(Position2D("bar", 3), Content(ContinuousSchema(DoubleCodex), 3)),
    Cell(Position2D("baz", 1), Content(ContinuousSchema(DoubleCodex), 4)),
    Cell(Position2D("baz", 2), Content(ContinuousSchema(DoubleCodex), 5)))

  val dataQ = List(Cell(Position3D("bar", 1, "xyz"), Content(ContinuousSchema(DoubleCodex), 1)),
    Cell(Position3D("bar", 2, "xyz"), Content(ContinuousSchema(DoubleCodex), 2)),
    Cell(Position3D("bar", 3, "xyz"), Content(ContinuousSchema(DoubleCodex), 3)),
    Cell(Position3D("baz", 1, "xyz"), Content(ContinuousSchema(DoubleCodex), 4)),
    Cell(Position3D("baz", 2, "xyz"), Content(ContinuousSchema(DoubleCodex), 5)))

  val dataR = List(Cell(Position3D("bar", 2, "xyz"), Content(ContinuousSchema(DoubleCodex), 1)),
    Cell(Position3D("baz", 2, "xyz"), Content(ContinuousSchema(DoubleCodex), 2)),
    Cell(Position3D("foo", 2, "xyz"), Content(ContinuousSchema(DoubleCodex), 3)),
    Cell(Position3D("foo", 4, "xyz"), Content(ContinuousSchema(DoubleCodex), 4)))

  val dataS = List(Cell(Position3D("bar", 2, "xyz"), Content(ContinuousSchema(DoubleCodex), 1)),
    Cell(Position3D("baz", 2, "xyz"), Content(ContinuousSchema(DoubleCodex), 2)),
    Cell(Position3D("foo", 2, "xyz"), Content(ContinuousSchema(DoubleCodex), 3)),
    Cell(Position3D("foo", 4, "xyz"), Content(ContinuousSchema(DoubleCodex), 4)))

  val dataT = List(Cell(Position3D("bar", 1, "xyz"), Content(ContinuousSchema(DoubleCodex), 1)),
    Cell(Position3D("bar", 2, "xyz"), Content(ContinuousSchema(DoubleCodex), 2)),
    Cell(Position3D("bar", 3, "xyz"), Content(ContinuousSchema(DoubleCodex), 3)),
    Cell(Position3D("baz", 1, "xyz"), Content(ContinuousSchema(DoubleCodex), 4)),
    Cell(Position3D("baz", 2, "xyz"), Content(ContinuousSchema(DoubleCodex), 5)))

  val dataU = List(Cell(Position3D("bar", 2, "xyz"), Content(ContinuousSchema(DoubleCodex), 1)),
    Cell(Position3D("baz", 2, "xyz"), Content(ContinuousSchema(DoubleCodex), 2)),
    Cell(Position3D("foo", 2, "xyz"), Content(ContinuousSchema(DoubleCodex), 3)),
    Cell(Position3D("foo", 4, "xyz"), Content(ContinuousSchema(DoubleCodex), 4)))

  val dataV = List(Cell(Position3D("bar", 1, "xyz"), Content(ContinuousSchema(DoubleCodex), 1)),
    Cell(Position3D("bar", 2, "xyz"), Content(ContinuousSchema(DoubleCodex), 2)),
    Cell(Position3D("bar", 3, "xyz"), Content(ContinuousSchema(DoubleCodex), 3)),
    Cell(Position3D("baz", 1, "xyz"), Content(ContinuousSchema(DoubleCodex), 4)),
    Cell(Position3D("baz", 2, "xyz"), Content(ContinuousSchema(DoubleCodex), 5)))

  val result1 = List(Cell(Position1D("(baz+bar)"), Content(ContinuousSchema(DoubleCodex), 9.42 + 6.28)),
    Cell(Position1D("(foo+bar)"), Content(ContinuousSchema(DoubleCodex), 3.14 + 6.28)),
    Cell(Position1D("(foo+baz)"), Content(ContinuousSchema(DoubleCodex), 3.14 + 9.42)),
    Cell(Position1D("(qux+bar)"), Content(ContinuousSchema(DoubleCodex), 12.56 + 6.28)),
    Cell(Position1D("(qux+baz)"), Content(ContinuousSchema(DoubleCodex), 12.56 + 9.42)),
    Cell(Position1D("(qux+foo)"), Content(ContinuousSchema(DoubleCodex), 12.56 + 3.14)))

  val result2 = List(Cell(Position2D("(baz+bar)", 1), Content(ContinuousSchema(DoubleCodex), 9.42 + 6.28)),
    Cell(Position2D("(baz+bar)", 2), Content(ContinuousSchema(DoubleCodex), 18.84 + 12.56)),
    Cell(Position2D("(foo+bar)", 1), Content(ContinuousSchema(DoubleCodex), 3.14 + 6.28)),
    Cell(Position2D("(foo+bar)", 2), Content(ContinuousSchema(DoubleCodex), 6.28 + 12.56)),
    Cell(Position2D("(foo+bar)", 3), Content(ContinuousSchema(DoubleCodex), 9.42 + 18.84)),
    Cell(Position2D("(foo+baz)", 1), Content(ContinuousSchema(DoubleCodex), 3.14 + 9.42)),
    Cell(Position2D("(foo+baz)", 2), Content(ContinuousSchema(DoubleCodex), 6.28 + 18.84)),
    Cell(Position2D("(qux+bar)", 1), Content(ContinuousSchema(DoubleCodex), 12.56 + 6.28)),
    Cell(Position2D("(qux+baz)", 1), Content(ContinuousSchema(DoubleCodex), 12.56 + 9.42)),
    Cell(Position2D("(qux+foo)", 1), Content(ContinuousSchema(DoubleCodex), 12.56 + 3.14)))

  val result3 = List(Cell(Position2D("(2+1)", "bar"), Content(ContinuousSchema(DoubleCodex), 12.56 + 6.28)),
    Cell(Position2D("(2+1)", "baz"), Content(ContinuousSchema(DoubleCodex), 18.84 + 9.42)),
    Cell(Position2D("(2+1)", "foo"), Content(ContinuousSchema(DoubleCodex), 6.28 + 3.14)),
    Cell(Position2D("(2-1)", "bar"), Content(ContinuousSchema(DoubleCodex), 12.56 - 6.28)),
    Cell(Position2D("(2-1)", "baz"), Content(ContinuousSchema(DoubleCodex), 18.84 - 9.42)),
    Cell(Position2D("(2-1)", "foo"), Content(ContinuousSchema(DoubleCodex), 6.28 - 3.14)),
    Cell(Position2D("(3+1)", "bar"), Content(ContinuousSchema(DoubleCodex), 18.84 + 6.28)),
    Cell(Position2D("(3+1)", "foo"), Content(ContinuousSchema(DoubleCodex), 9.42 + 3.14)),
    Cell(Position2D("(3+2)", "bar"), Content(ContinuousSchema(DoubleCodex), 18.84 + 12.56)),
    Cell(Position2D("(3+2)", "foo"), Content(ContinuousSchema(DoubleCodex), 9.42 + 6.28)),
    Cell(Position2D("(3-1)", "bar"), Content(ContinuousSchema(DoubleCodex), 18.84 - 6.28)),
    Cell(Position2D("(3-1)", "foo"), Content(ContinuousSchema(DoubleCodex), 9.42 - 3.14)),
    Cell(Position2D("(3-2)", "bar"), Content(ContinuousSchema(DoubleCodex), 18.84 - 12.56)),
    Cell(Position2D("(3-2)", "foo"), Content(ContinuousSchema(DoubleCodex), 9.42 - 6.28)),
    Cell(Position2D("(4+1)", "foo"), Content(ContinuousSchema(DoubleCodex), 12.56 + 3.14)),
    Cell(Position2D("(4+2)", "foo"), Content(ContinuousSchema(DoubleCodex), 12.56 + 6.28)),
    Cell(Position2D("(4+3)", "foo"), Content(ContinuousSchema(DoubleCodex), 12.56 + 9.42)),
    Cell(Position2D("(4-1)", "foo"), Content(ContinuousSchema(DoubleCodex), 12.56 - 3.14)),
    Cell(Position2D("(4-2)", "foo"), Content(ContinuousSchema(DoubleCodex), 12.56 - 6.28)),
    Cell(Position2D("(4-3)", "foo"), Content(ContinuousSchema(DoubleCodex), 12.56 - 9.42)))

  val result4 = List(Cell(Position2D("(2+1)", "bar"), Content(ContinuousSchema(DoubleCodex), 12.56 + 6.28)),
    Cell(Position2D("(2+1)", "baz"), Content(ContinuousSchema(DoubleCodex), 18.84 + 9.42)),
    Cell(Position2D("(2+1)", "foo"), Content(ContinuousSchema(DoubleCodex), 6.28 + 3.14)),
    Cell(Position2D("(2-1)", "bar"), Content(ContinuousSchema(DoubleCodex), 12.56 - 6.28)),
    Cell(Position2D("(2-1)", "baz"), Content(ContinuousSchema(DoubleCodex), 18.84 - 9.42)),
    Cell(Position2D("(2-1)", "foo"), Content(ContinuousSchema(DoubleCodex), 6.28 - 3.14)),
    Cell(Position2D("(3+1)", "bar"), Content(ContinuousSchema(DoubleCodex), 18.84 + 6.28)),
    Cell(Position2D("(3+1)", "foo"), Content(ContinuousSchema(DoubleCodex), 9.42 + 3.14)),
    Cell(Position2D("(3+2)", "bar"), Content(ContinuousSchema(DoubleCodex), 18.84 + 12.56)),
    Cell(Position2D("(3+2)", "foo"), Content(ContinuousSchema(DoubleCodex), 9.42 + 6.28)),
    Cell(Position2D("(3-1)", "bar"), Content(ContinuousSchema(DoubleCodex), 18.84 - 6.28)),
    Cell(Position2D("(3-1)", "foo"), Content(ContinuousSchema(DoubleCodex), 9.42 - 3.14)),
    Cell(Position2D("(3-2)", "bar"), Content(ContinuousSchema(DoubleCodex), 18.84 - 12.56)),
    Cell(Position2D("(3-2)", "foo"), Content(ContinuousSchema(DoubleCodex), 9.42 - 6.28)),
    Cell(Position2D("(4+1)", "foo"), Content(ContinuousSchema(DoubleCodex), 12.56 + 3.14)),
    Cell(Position2D("(4+2)", "foo"), Content(ContinuousSchema(DoubleCodex), 12.56 + 6.28)),
    Cell(Position2D("(4+3)", "foo"), Content(ContinuousSchema(DoubleCodex), 12.56 + 9.42)),
    Cell(Position2D("(4-1)", "foo"), Content(ContinuousSchema(DoubleCodex), 12.56 - 3.14)),
    Cell(Position2D("(4-2)", "foo"), Content(ContinuousSchema(DoubleCodex), 12.56 - 6.28)),
    Cell(Position2D("(4-3)", "foo"), Content(ContinuousSchema(DoubleCodex), 12.56 - 9.42)))

  val result5 = List(Cell(Position2D("(baz+bar)", 1), Content(ContinuousSchema(DoubleCodex), 9.42 + 6.28)),
    Cell(Position2D("(baz+bar)", 2), Content(ContinuousSchema(DoubleCodex), 18.84 + 12.56)),
    Cell(Position2D("(foo+bar)", 1), Content(ContinuousSchema(DoubleCodex), 3.14 + 6.28)),
    Cell(Position2D("(foo+bar)", 2), Content(ContinuousSchema(DoubleCodex), 6.28 + 12.56)),
    Cell(Position2D("(foo+bar)", 3), Content(ContinuousSchema(DoubleCodex), 9.42 + 18.84)),
    Cell(Position2D("(foo+baz)", 1), Content(ContinuousSchema(DoubleCodex), 3.14 + 9.42)),
    Cell(Position2D("(foo+baz)", 2), Content(ContinuousSchema(DoubleCodex), 6.28 + 18.84)),
    Cell(Position2D("(qux+bar)", 1), Content(ContinuousSchema(DoubleCodex), 12.56 + 6.28)),
    Cell(Position2D("(qux+baz)", 1), Content(ContinuousSchema(DoubleCodex), 12.56 + 9.42)),
    Cell(Position2D("(qux+foo)", 1), Content(ContinuousSchema(DoubleCodex), 12.56 + 3.14)))

  val result6 = List(
    Cell(Position3D("(baz+bar)", 1, "xyz"), Content(ContinuousSchema(DoubleCodex), 9.42 + 6.28)),
    Cell(Position3D("(baz+bar)", 2, "xyz"), Content(ContinuousSchema(DoubleCodex), 18.84 + 12.56)),
    Cell(Position3D("(foo+bar)", 1, "xyz"), Content(ContinuousSchema(DoubleCodex), 3.14 + 6.28)),
    Cell(Position3D("(foo+bar)", 2, "xyz"), Content(ContinuousSchema(DoubleCodex), 6.28 + 12.56)),
    Cell(Position3D("(foo+bar)", 3, "xyz"), Content(ContinuousSchema(DoubleCodex), 9.42 + 18.84)),
    Cell(Position3D("(foo+baz)", 1, "xyz"), Content(ContinuousSchema(DoubleCodex), 3.14 + 9.42)),
    Cell(Position3D("(foo+baz)", 2, "xyz"), Content(ContinuousSchema(DoubleCodex), 6.28 + 18.84)),
    Cell(Position3D("(qux+bar)", 1, "xyz"), Content(ContinuousSchema(DoubleCodex), 12.56 + 6.28)),
    Cell(Position3D("(qux+baz)", 1, "xyz"), Content(ContinuousSchema(DoubleCodex), 12.56 + 9.42)),
    Cell(Position3D("(qux+foo)", 1, "xyz"), Content(ContinuousSchema(DoubleCodex), 12.56 + 3.14)))

  val result7 = List(
    Cell(Position2D("(2|xyz+1|xyz)", "bar"), Content(ContinuousSchema(DoubleCodex), 12.56 + 6.28)),
    Cell(Position2D("(2|xyz+1|xyz)", "baz"), Content(ContinuousSchema(DoubleCodex), 18.84 + 9.42)),
    Cell(Position2D("(2|xyz+1|xyz)", "foo"), Content(ContinuousSchema(DoubleCodex), 6.28 + 3.14)),
    Cell(Position2D("(2|xyz-1|xyz)", "bar"), Content(ContinuousSchema(DoubleCodex), 12.56 - 6.28)),
    Cell(Position2D("(2|xyz-1|xyz)", "baz"), Content(ContinuousSchema(DoubleCodex), 18.84 - 9.42)),
    Cell(Position2D("(2|xyz-1|xyz)", "foo"), Content(ContinuousSchema(DoubleCodex), 6.28 - 3.14)),
    Cell(Position2D("(3|xyz+1|xyz)", "bar"), Content(ContinuousSchema(DoubleCodex), 18.84 + 6.28)),
    Cell(Position2D("(3|xyz+1|xyz)", "foo"), Content(ContinuousSchema(DoubleCodex), 9.42 + 3.14)),
    Cell(Position2D("(3|xyz+2|xyz)", "bar"), Content(ContinuousSchema(DoubleCodex), 18.84 + 12.56)),
    Cell(Position2D("(3|xyz+2|xyz)", "foo"), Content(ContinuousSchema(DoubleCodex), 9.42 + 6.28)),
    Cell(Position2D("(3|xyz-1|xyz)", "bar"), Content(ContinuousSchema(DoubleCodex), 18.84 - 6.28)),
    Cell(Position2D("(3|xyz-1|xyz)", "foo"), Content(ContinuousSchema(DoubleCodex), 9.42 - 3.14)),
    Cell(Position2D("(3|xyz-2|xyz)", "bar"), Content(ContinuousSchema(DoubleCodex), 18.84 - 12.56)),
    Cell(Position2D("(3|xyz-2|xyz)", "foo"), Content(ContinuousSchema(DoubleCodex), 9.42 - 6.28)),
    Cell(Position2D("(4|xyz+1|xyz)", "foo"), Content(ContinuousSchema(DoubleCodex), 12.56 + 3.14)),
    Cell(Position2D("(4|xyz+2|xyz)", "foo"), Content(ContinuousSchema(DoubleCodex), 12.56 + 6.28)),
    Cell(Position2D("(4|xyz+3|xyz)", "foo"), Content(ContinuousSchema(DoubleCodex), 12.56 + 9.42)),
    Cell(Position2D("(4|xyz-1|xyz)", "foo"), Content(ContinuousSchema(DoubleCodex), 12.56 - 3.14)),
    Cell(Position2D("(4|xyz-2|xyz)", "foo"), Content(ContinuousSchema(DoubleCodex), 12.56 - 6.28)),
    Cell(Position2D("(4|xyz-3|xyz)", "foo"), Content(ContinuousSchema(DoubleCodex), 12.56 - 9.42)))

  val result8 = List(
    Cell(Position3D("(2+1)", "bar", "xyz"), Content(ContinuousSchema(DoubleCodex), 12.56 + 6.28)),
    Cell(Position3D("(2+1)", "baz", "xyz"), Content(ContinuousSchema(DoubleCodex), 18.84 + 9.42)),
    Cell(Position3D("(2+1)", "foo", "xyz"), Content(ContinuousSchema(DoubleCodex), 6.28 + 3.14)),
    Cell(Position3D("(2-1)", "bar", "xyz"), Content(ContinuousSchema(DoubleCodex), 12.56 - 6.28)),
    Cell(Position3D("(2-1)", "baz", "xyz"), Content(ContinuousSchema(DoubleCodex), 18.84 - 9.42)),
    Cell(Position3D("(2-1)", "foo", "xyz"), Content(ContinuousSchema(DoubleCodex), 6.28 - 3.14)),
    Cell(Position3D("(3+1)", "bar", "xyz"), Content(ContinuousSchema(DoubleCodex), 18.84 + 6.28)),
    Cell(Position3D("(3+1)", "foo", "xyz"), Content(ContinuousSchema(DoubleCodex), 9.42 + 3.14)),
    Cell(Position3D("(3+2)", "bar", "xyz"), Content(ContinuousSchema(DoubleCodex), 18.84 + 12.56)),
    Cell(Position3D("(3+2)", "foo", "xyz"), Content(ContinuousSchema(DoubleCodex), 9.42 + 6.28)),
    Cell(Position3D("(3-1)", "bar", "xyz"), Content(ContinuousSchema(DoubleCodex), 18.84 - 6.28)),
    Cell(Position3D("(3-1)", "foo", "xyz"), Content(ContinuousSchema(DoubleCodex), 9.42 - 3.14)),
    Cell(Position3D("(3-2)", "bar", "xyz"), Content(ContinuousSchema(DoubleCodex), 18.84 - 12.56)),
    Cell(Position3D("(3-2)", "foo", "xyz"), Content(ContinuousSchema(DoubleCodex), 9.42 - 6.28)),
    Cell(Position3D("(4+1)", "foo", "xyz"), Content(ContinuousSchema(DoubleCodex), 12.56 + 3.14)),
    Cell(Position3D("(4+2)", "foo", "xyz"), Content(ContinuousSchema(DoubleCodex), 12.56 + 6.28)),
    Cell(Position3D("(4+3)", "foo", "xyz"), Content(ContinuousSchema(DoubleCodex), 12.56 + 9.42)),
    Cell(Position3D("(4-1)", "foo", "xyz"), Content(ContinuousSchema(DoubleCodex), 12.56 - 3.14)),
    Cell(Position3D("(4-2)", "foo", "xyz"), Content(ContinuousSchema(DoubleCodex), 12.56 - 6.28)),
    Cell(Position3D("(4-3)", "foo", "xyz"), Content(ContinuousSchema(DoubleCodex), 12.56 - 9.42)))

  val result9 = List(
    Cell(Position2D("(baz|xyz+bar|xyz)", 1), Content(ContinuousSchema(DoubleCodex), 9.42 + 6.28)),
    Cell(Position2D("(baz|xyz+bar|xyz)", 2), Content(ContinuousSchema(DoubleCodex), 18.84 + 12.56)),
    Cell(Position2D("(foo|xyz+bar|xyz)", 1), Content(ContinuousSchema(DoubleCodex), 3.14 + 6.28)),
    Cell(Position2D("(foo|xyz+bar|xyz)", 2), Content(ContinuousSchema(DoubleCodex), 6.28 + 12.56)),
    Cell(Position2D("(foo|xyz+bar|xyz)", 3), Content(ContinuousSchema(DoubleCodex), 9.42 + 18.84)),
    Cell(Position2D("(foo|xyz+baz|xyz)", 1), Content(ContinuousSchema(DoubleCodex), 3.14 + 9.42)),
    Cell(Position2D("(foo|xyz+baz|xyz)", 2), Content(ContinuousSchema(DoubleCodex), 6.28 + 18.84)),
    Cell(Position2D("(qux|xyz+bar|xyz)", 1), Content(ContinuousSchema(DoubleCodex), 12.56 + 6.28)),
    Cell(Position2D("(qux|xyz+baz|xyz)", 1), Content(ContinuousSchema(DoubleCodex), 12.56 + 9.42)),
    Cell(Position2D("(qux|xyz+foo|xyz)", 1), Content(ContinuousSchema(DoubleCodex), 12.56 + 3.14)))

  val result10 = List()

  val result11 = List(
    Cell(Position2D("(bar|2+bar|1)", "xyz"), Content(ContinuousSchema(DoubleCodex), 12.56 + 6.28)),
    Cell(Position2D("(bar|3+bar|1)", "xyz"), Content(ContinuousSchema(DoubleCodex), 18.84 + 6.28)),
    Cell(Position2D("(bar|3+bar|2)", "xyz"), Content(ContinuousSchema(DoubleCodex), 18.84 + 12.56)),
    Cell(Position2D("(baz|1+bar|1)", "xyz"), Content(ContinuousSchema(DoubleCodex), 9.42 + 6.28)),
    Cell(Position2D("(baz|1+bar|2)", "xyz"), Content(ContinuousSchema(DoubleCodex), 9.42 + 12.56)),
    Cell(Position2D("(baz|1+bar|3)", "xyz"), Content(ContinuousSchema(DoubleCodex), 9.42 + 18.84)),
    Cell(Position2D("(baz|2+bar|1)", "xyz"), Content(ContinuousSchema(DoubleCodex), 18.84 + 6.28)),
    Cell(Position2D("(baz|2+bar|2)", "xyz"), Content(ContinuousSchema(DoubleCodex), 18.84 + 12.56)),
    Cell(Position2D("(baz|2+bar|3)", "xyz"), Content(ContinuousSchema(DoubleCodex), 18.84 + 18.84)),
    Cell(Position2D("(baz|2+baz|1)", "xyz"), Content(ContinuousSchema(DoubleCodex), 18.84 + 9.42)),
    Cell(Position2D("(foo|1+bar|1)", "xyz"), Content(ContinuousSchema(DoubleCodex), 3.14 + 6.28)),
    Cell(Position2D("(foo|1+bar|2)", "xyz"), Content(ContinuousSchema(DoubleCodex), 3.14 + 12.56)),
    Cell(Position2D("(foo|1+bar|3)", "xyz"), Content(ContinuousSchema(DoubleCodex), 3.14 + 18.84)),
    Cell(Position2D("(foo|1+baz|1)", "xyz"), Content(ContinuousSchema(DoubleCodex), 3.14 + 9.42)),
    Cell(Position2D("(foo|1+baz|2)", "xyz"), Content(ContinuousSchema(DoubleCodex), 3.14 + 18.84)),
    Cell(Position2D("(foo|2+bar|1)", "xyz"), Content(ContinuousSchema(DoubleCodex), 6.28 + 6.28)),
    Cell(Position2D("(foo|2+bar|2)", "xyz"), Content(ContinuousSchema(DoubleCodex), 6.28 + 12.56)),
    Cell(Position2D("(foo|2+bar|3)", "xyz"), Content(ContinuousSchema(DoubleCodex), 6.28 + 18.84)),
    Cell(Position2D("(foo|2+baz|1)", "xyz"), Content(ContinuousSchema(DoubleCodex), 6.28 + 9.42)),
    Cell(Position2D("(foo|2+baz|2)", "xyz"), Content(ContinuousSchema(DoubleCodex), 6.28 + 18.84)),
    Cell(Position2D("(foo|2+foo|1)", "xyz"), Content(ContinuousSchema(DoubleCodex), 6.28 + 3.14)),
    Cell(Position2D("(foo|3+bar|1)", "xyz"), Content(ContinuousSchema(DoubleCodex), 9.42 + 6.28)),
    Cell(Position2D("(foo|3+bar|2)", "xyz"), Content(ContinuousSchema(DoubleCodex), 9.42 + 12.56)),
    Cell(Position2D("(foo|3+bar|3)", "xyz"), Content(ContinuousSchema(DoubleCodex), 9.42 + 18.84)),
    Cell(Position2D("(foo|3+baz|1)", "xyz"), Content(ContinuousSchema(DoubleCodex), 9.42 + 9.42)),
    Cell(Position2D("(foo|3+baz|2)", "xyz"), Content(ContinuousSchema(DoubleCodex), 9.42 + 18.84)),
    Cell(Position2D("(foo|3+foo|1)", "xyz"), Content(ContinuousSchema(DoubleCodex), 9.42 + 3.14)),
    Cell(Position2D("(foo|3+foo|2)", "xyz"), Content(ContinuousSchema(DoubleCodex), 9.42 + 6.28)),
    Cell(Position2D("(foo|4+bar|1)", "xyz"), Content(ContinuousSchema(DoubleCodex), 12.56 + 6.28)),
    Cell(Position2D("(foo|4+bar|2)", "xyz"), Content(ContinuousSchema(DoubleCodex), 12.56 + 12.56)),
    Cell(Position2D("(foo|4+bar|3)", "xyz"), Content(ContinuousSchema(DoubleCodex), 12.56 + 18.84)),
    Cell(Position2D("(foo|4+baz|1)", "xyz"), Content(ContinuousSchema(DoubleCodex), 12.56 + 9.42)),
    Cell(Position2D("(foo|4+baz|2)", "xyz"), Content(ContinuousSchema(DoubleCodex), 12.56 + 18.84)),
    Cell(Position2D("(foo|4+foo|1)", "xyz"), Content(ContinuousSchema(DoubleCodex), 12.56 + 3.14)),
    Cell(Position2D("(foo|4+foo|2)", "xyz"), Content(ContinuousSchema(DoubleCodex), 12.56 + 6.28)),
    Cell(Position2D("(foo|4+foo|3)", "xyz"), Content(ContinuousSchema(DoubleCodex), 12.56 + 9.42)),
    Cell(Position2D("(qux|1+bar|1)", "xyz"), Content(ContinuousSchema(DoubleCodex), 12.56 + 6.28)),
    Cell(Position2D("(qux|1+bar|2)", "xyz"), Content(ContinuousSchema(DoubleCodex), 12.56 + 12.56)),
    Cell(Position2D("(qux|1+bar|3)", "xyz"), Content(ContinuousSchema(DoubleCodex), 12.56 + 18.84)),
    Cell(Position2D("(qux|1+baz|1)", "xyz"), Content(ContinuousSchema(DoubleCodex), 12.56 + 9.42)),
    Cell(Position2D("(qux|1+baz|2)", "xyz"), Content(ContinuousSchema(DoubleCodex), 12.56 + 18.84)),
    Cell(Position2D("(qux|1+foo|1)", "xyz"), Content(ContinuousSchema(DoubleCodex), 12.56 + 3.14)),
    Cell(Position2D("(qux|1+foo|2)", "xyz"), Content(ContinuousSchema(DoubleCodex), 12.56 + 6.28)),
    Cell(Position2D("(qux|1+foo|3)", "xyz"), Content(ContinuousSchema(DoubleCodex), 12.56 + 9.42)),
    Cell(Position2D("(qux|1+foo|4)", "xyz"), Content(ContinuousSchema(DoubleCodex), 12.56 + 12.56)))

  val result12 = List(Cell(Position1D("(baz+bar)"), Content(ContinuousSchema(DoubleCodex), 9.42 + 6.28 + 1)),
    Cell(Position1D("(foo+bar)"), Content(ContinuousSchema(DoubleCodex), 3.14 + 6.28 + 1)),
    Cell(Position1D("(foo+baz)"), Content(ContinuousSchema(DoubleCodex), 3.14 + 9.42 + 1)),
    Cell(Position1D("(qux+bar)"), Content(ContinuousSchema(DoubleCodex), 12.56 + 6.28 + 1)),
    Cell(Position1D("(qux+baz)"), Content(ContinuousSchema(DoubleCodex), 12.56 + 9.42 + 1)),
    Cell(Position1D("(qux+foo)"), Content(ContinuousSchema(DoubleCodex), 12.56 + 3.14 + 1)))

  val result13 = List(Cell(Position2D("(baz+bar)", 1), Content(ContinuousSchema(DoubleCodex), 9.42 + 6.28 + 1)),
    Cell(Position2D("(baz+bar)", 2), Content(ContinuousSchema(DoubleCodex), 18.84 + 12.56 + 1)),
    Cell(Position2D("(foo+bar)", 1), Content(ContinuousSchema(DoubleCodex), 3.14 + 6.28 + 1)),
    Cell(Position2D("(foo+bar)", 2), Content(ContinuousSchema(DoubleCodex), 6.28 + 12.56 + 1)),
    Cell(Position2D("(foo+bar)", 3), Content(ContinuousSchema(DoubleCodex), 9.42 + 18.84 + 1)),
    Cell(Position2D("(foo+baz)", 1), Content(ContinuousSchema(DoubleCodex), 3.14 + 9.42 + 1)),
    Cell(Position2D("(foo+baz)", 2), Content(ContinuousSchema(DoubleCodex), 6.28 + 18.84 + 1)),
    Cell(Position2D("(qux+bar)", 1), Content(ContinuousSchema(DoubleCodex), 12.56 + 6.28 + 1)),
    Cell(Position2D("(qux+baz)", 1), Content(ContinuousSchema(DoubleCodex), 12.56 + 9.42 + 1)),
    Cell(Position2D("(qux+foo)", 1), Content(ContinuousSchema(DoubleCodex), 12.56 + 3.14 + 1)))

  val result14 = List(
    Cell(Position2D("(2+1)", "bar"), Content(ContinuousSchema(DoubleCodex), 12.56 + 6.28 + 1)),
    Cell(Position2D("(2+1)", "baz"), Content(ContinuousSchema(DoubleCodex), 18.84 + 9.42 + 1)),
    Cell(Position2D("(2+1)", "foo"), Content(ContinuousSchema(DoubleCodex), 6.28 + 3.14 + 1)),
    Cell(Position2D("(2-1)", "bar"), Content(ContinuousSchema(DoubleCodex), 12.56 - 6.28 - 1)),
    Cell(Position2D("(2-1)", "baz"), Content(ContinuousSchema(DoubleCodex), 18.84 - 9.42 - 1)),
    Cell(Position2D("(2-1)", "foo"), Content(ContinuousSchema(DoubleCodex), 6.28 - 3.14 - 1)),
    Cell(Position2D("(3+1)", "bar"), Content(ContinuousSchema(DoubleCodex), 18.84 + 6.28 + 1)),
    Cell(Position2D("(3+1)", "foo"), Content(ContinuousSchema(DoubleCodex), 9.42 + 3.14 + 1)),
    Cell(Position2D("(3+2)", "bar"), Content(ContinuousSchema(DoubleCodex), 18.84 + 12.56 + 1)),
    Cell(Position2D("(3+2)", "foo"), Content(ContinuousSchema(DoubleCodex), 9.42 + 6.28 + 1)),
    Cell(Position2D("(3-1)", "bar"), Content(ContinuousSchema(DoubleCodex), 18.84 - 6.28 - 1)),
    Cell(Position2D("(3-1)", "foo"), Content(ContinuousSchema(DoubleCodex), 9.42 - 3.14 - 1)),
    Cell(Position2D("(3-2)", "bar"), Content(ContinuousSchema(DoubleCodex), 18.84 - 12.56 - 1)),
    Cell(Position2D("(3-2)", "foo"), Content(ContinuousSchema(DoubleCodex), 9.42 - 6.28 - 1)),
    Cell(Position2D("(4+1)", "foo"), Content(ContinuousSchema(DoubleCodex), 12.56 + 3.14 + 1)),
    Cell(Position2D("(4+2)", "foo"), Content(ContinuousSchema(DoubleCodex), 12.56 + 6.28 + 1)),
    Cell(Position2D("(4+3)", "foo"), Content(ContinuousSchema(DoubleCodex), 12.56 + 9.42 + 1)),
    Cell(Position2D("(4-1)", "foo"), Content(ContinuousSchema(DoubleCodex), 12.56 - 3.14 - 1)),
    Cell(Position2D("(4-2)", "foo"), Content(ContinuousSchema(DoubleCodex), 12.56 - 6.28 - 1)),
    Cell(Position2D("(4-3)", "foo"), Content(ContinuousSchema(DoubleCodex), 12.56 - 9.42 - 1)))

  val result15 = List(
    Cell(Position2D("(2+1)", "bar"), Content(ContinuousSchema(DoubleCodex), 12.56 + 6.28 + 1)),
    Cell(Position2D("(2+1)", "baz"), Content(ContinuousSchema(DoubleCodex), 18.84 + 9.42 + 1)),
    Cell(Position2D("(2+1)", "foo"), Content(ContinuousSchema(DoubleCodex), 6.28 + 3.14 + 1)),
    Cell(Position2D("(2-1)", "bar"), Content(ContinuousSchema(DoubleCodex), 12.56 - 6.28 - 1)),
    Cell(Position2D("(2-1)", "baz"), Content(ContinuousSchema(DoubleCodex), 18.84 - 9.42 - 1)),
    Cell(Position2D("(2-1)", "foo"), Content(ContinuousSchema(DoubleCodex), 6.28 - 3.14 - 1)),
    Cell(Position2D("(3+1)", "bar"), Content(ContinuousSchema(DoubleCodex), 18.84 + 6.28 + 1)),
    Cell(Position2D("(3+1)", "foo"), Content(ContinuousSchema(DoubleCodex), 9.42 + 3.14 + 1)),
    Cell(Position2D("(3+2)", "bar"), Content(ContinuousSchema(DoubleCodex), 18.84 + 12.56 + 1)),
    Cell(Position2D("(3+2)", "foo"), Content(ContinuousSchema(DoubleCodex), 9.42 + 6.28 + 1)),
    Cell(Position2D("(3-1)", "bar"), Content(ContinuousSchema(DoubleCodex), 18.84 - 6.28 - 1)),
    Cell(Position2D("(3-1)", "foo"), Content(ContinuousSchema(DoubleCodex), 9.42 - 3.14 - 1)),
    Cell(Position2D("(3-2)", "bar"), Content(ContinuousSchema(DoubleCodex), 18.84 - 12.56 - 1)),
    Cell(Position2D("(3-2)", "foo"), Content(ContinuousSchema(DoubleCodex), 9.42 - 6.28 - 1)),
    Cell(Position2D("(4+1)", "foo"), Content(ContinuousSchema(DoubleCodex), 12.56 + 3.14 + 1)),
    Cell(Position2D("(4+2)", "foo"), Content(ContinuousSchema(DoubleCodex), 12.56 + 6.28 + 1)),
    Cell(Position2D("(4+3)", "foo"), Content(ContinuousSchema(DoubleCodex), 12.56 + 9.42 + 1)),
    Cell(Position2D("(4-1)", "foo"), Content(ContinuousSchema(DoubleCodex), 12.56 - 3.14 - 1)),
    Cell(Position2D("(4-2)", "foo"), Content(ContinuousSchema(DoubleCodex), 12.56 - 6.28 - 1)),
    Cell(Position2D("(4-3)", "foo"), Content(ContinuousSchema(DoubleCodex), 12.56 - 9.42 - 1)))

  val result16 = List(Cell(Position2D("(baz+bar)", 1), Content(ContinuousSchema(DoubleCodex), 9.42 + 6.28 + 1)),
    Cell(Position2D("(baz+bar)", 2), Content(ContinuousSchema(DoubleCodex), 18.84 + 12.56 + 1)),
    Cell(Position2D("(foo+bar)", 1), Content(ContinuousSchema(DoubleCodex), 3.14 + 6.28 + 1)),
    Cell(Position2D("(foo+bar)", 2), Content(ContinuousSchema(DoubleCodex), 6.28 + 12.56 + 1)),
    Cell(Position2D("(foo+bar)", 3), Content(ContinuousSchema(DoubleCodex), 9.42 + 18.84 + 1)),
    Cell(Position2D("(foo+baz)", 1), Content(ContinuousSchema(DoubleCodex), 3.14 + 9.42 + 1)),
    Cell(Position2D("(foo+baz)", 2), Content(ContinuousSchema(DoubleCodex), 6.28 + 18.84 + 1)),
    Cell(Position2D("(qux+bar)", 1), Content(ContinuousSchema(DoubleCodex), 12.56 + 6.28 + 1)),
    Cell(Position2D("(qux+baz)", 1), Content(ContinuousSchema(DoubleCodex), 12.56 + 9.42 + 1)),
    Cell(Position2D("(qux+foo)", 1), Content(ContinuousSchema(DoubleCodex), 12.56 + 3.14 + 1)))

  val result17 = List(
    Cell(Position3D("(baz+bar)", 1, "xyz"), Content(ContinuousSchema(DoubleCodex), 9.42 + 6.28 + 1)),
    Cell(Position3D("(baz+bar)", 2, "xyz"), Content(ContinuousSchema(DoubleCodex), 18.84 + 12.56 + 1)),
    Cell(Position3D("(foo+bar)", 1, "xyz"), Content(ContinuousSchema(DoubleCodex), 3.14 + 6.28 + 1)),
    Cell(Position3D("(foo+bar)", 2, "xyz"), Content(ContinuousSchema(DoubleCodex), 6.28 + 12.56 + 1)),
    Cell(Position3D("(foo+bar)", 3, "xyz"), Content(ContinuousSchema(DoubleCodex), 9.42 + 18.84 + 1)),
    Cell(Position3D("(foo+baz)", 1, "xyz"), Content(ContinuousSchema(DoubleCodex), 3.14 + 9.42 + 1)),
    Cell(Position3D("(foo+baz)", 2, "xyz"), Content(ContinuousSchema(DoubleCodex), 6.28 + 18.84 + 1)),
    Cell(Position3D("(qux+bar)", 1, "xyz"), Content(ContinuousSchema(DoubleCodex), 12.56 + 6.28 + 1)),
    Cell(Position3D("(qux+baz)", 1, "xyz"), Content(ContinuousSchema(DoubleCodex), 12.56 + 9.42 + 1)),
    Cell(Position3D("(qux+foo)", 1, "xyz"), Content(ContinuousSchema(DoubleCodex), 12.56 + 3.14 + 1)))

  val result18 = List(
    Cell(Position2D("(2|xyz+1|xyz)", "bar"), Content(ContinuousSchema(DoubleCodex), 12.56 + 6.28 + 1)),
    Cell(Position2D("(2|xyz+1|xyz)", "baz"), Content(ContinuousSchema(DoubleCodex), 18.84 + 9.42 + 1)),
    Cell(Position2D("(2|xyz+1|xyz)", "foo"), Content(ContinuousSchema(DoubleCodex), 6.28 + 3.14 + 1)),
    Cell(Position2D("(2|xyz-1|xyz)", "bar"), Content(ContinuousSchema(DoubleCodex), 12.56 - 6.28 - 1)),
    Cell(Position2D("(2|xyz-1|xyz)", "baz"), Content(ContinuousSchema(DoubleCodex), 18.84 - 9.42 - 1)),
    Cell(Position2D("(2|xyz-1|xyz)", "foo"), Content(ContinuousSchema(DoubleCodex), 6.28 - 3.14 - 1)),
    Cell(Position2D("(3|xyz+1|xyz)", "bar"), Content(ContinuousSchema(DoubleCodex), 18.84 + 6.28 + 1)),
    Cell(Position2D("(3|xyz+1|xyz)", "foo"), Content(ContinuousSchema(DoubleCodex), 9.42 + 3.14 + 1)),
    Cell(Position2D("(3|xyz+2|xyz)", "bar"), Content(ContinuousSchema(DoubleCodex), 18.84 + 12.56 + 1)),
    Cell(Position2D("(3|xyz+2|xyz)", "foo"), Content(ContinuousSchema(DoubleCodex), 9.42 + 6.28 + 1)),
    Cell(Position2D("(3|xyz-1|xyz)", "bar"), Content(ContinuousSchema(DoubleCodex), 18.84 - 6.28 - 1)),
    Cell(Position2D("(3|xyz-1|xyz)", "foo"), Content(ContinuousSchema(DoubleCodex), 9.42 - 3.14 - 1)),
    Cell(Position2D("(3|xyz-2|xyz)", "bar"), Content(ContinuousSchema(DoubleCodex), 18.84 - 12.56 - 1)),
    Cell(Position2D("(3|xyz-2|xyz)", "foo"), Content(ContinuousSchema(DoubleCodex), 9.42 - 6.28 - 1)),
    Cell(Position2D("(4|xyz+1|xyz)", "foo"), Content(ContinuousSchema(DoubleCodex), 12.56 + 3.14 + 1)),
    Cell(Position2D("(4|xyz+2|xyz)", "foo"), Content(ContinuousSchema(DoubleCodex), 12.56 + 6.28 + 1)),
    Cell(Position2D("(4|xyz+3|xyz)", "foo"), Content(ContinuousSchema(DoubleCodex), 12.56 + 9.42 + 1)),
    Cell(Position2D("(4|xyz-1|xyz)", "foo"), Content(ContinuousSchema(DoubleCodex), 12.56 - 3.14 - 1)),
    Cell(Position2D("(4|xyz-2|xyz)", "foo"), Content(ContinuousSchema(DoubleCodex), 12.56 - 6.28 - 1)),
    Cell(Position2D("(4|xyz-3|xyz)", "foo"), Content(ContinuousSchema(DoubleCodex), 12.56 - 9.42 - 1)))

  val result19 = List(
    Cell(Position3D("(2+1)", "bar", "xyz"), Content(ContinuousSchema(DoubleCodex), 12.56 + 6.28 + 1)),
    Cell(Position3D("(2+1)", "baz", "xyz"), Content(ContinuousSchema(DoubleCodex), 18.84 + 9.42 + 1)),
    Cell(Position3D("(2+1)", "foo", "xyz"), Content(ContinuousSchema(DoubleCodex), 6.28 + 3.14 + 1)),
    Cell(Position3D("(2-1)", "bar", "xyz"), Content(ContinuousSchema(DoubleCodex), 12.56 - 6.28 - 1)),
    Cell(Position3D("(2-1)", "baz", "xyz"), Content(ContinuousSchema(DoubleCodex), 18.84 - 9.42 - 1)),
    Cell(Position3D("(2-1)", "foo", "xyz"), Content(ContinuousSchema(DoubleCodex), 6.28 - 3.14 - 1)),
    Cell(Position3D("(3+1)", "bar", "xyz"), Content(ContinuousSchema(DoubleCodex), 18.84 + 6.28 + 1)),
    Cell(Position3D("(3+1)", "foo", "xyz"), Content(ContinuousSchema(DoubleCodex), 9.42 + 3.14 + 1)),
    Cell(Position3D("(3+2)", "bar", "xyz"), Content(ContinuousSchema(DoubleCodex), 18.84 + 12.56 + 1)),
    Cell(Position3D("(3+2)", "foo", "xyz"), Content(ContinuousSchema(DoubleCodex), 9.42 + 6.28 + 1)),
    Cell(Position3D("(3-1)", "bar", "xyz"), Content(ContinuousSchema(DoubleCodex), 18.84 - 6.28 - 1)),
    Cell(Position3D("(3-1)", "foo", "xyz"), Content(ContinuousSchema(DoubleCodex), 9.42 - 3.14 - 1)),
    Cell(Position3D("(3-2)", "bar", "xyz"), Content(ContinuousSchema(DoubleCodex), 18.84 - 12.56 - 1)),
    Cell(Position3D("(3-2)", "foo", "xyz"), Content(ContinuousSchema(DoubleCodex), 9.42 - 6.28 - 1)),
    Cell(Position3D("(4+1)", "foo", "xyz"), Content(ContinuousSchema(DoubleCodex), 12.56 + 3.14 + 1)),
    Cell(Position3D("(4+2)", "foo", "xyz"), Content(ContinuousSchema(DoubleCodex), 12.56 + 6.28 + 1)),
    Cell(Position3D("(4+3)", "foo", "xyz"), Content(ContinuousSchema(DoubleCodex), 12.56 + 9.42 + 1)),
    Cell(Position3D("(4-1)", "foo", "xyz"), Content(ContinuousSchema(DoubleCodex), 12.56 - 3.14 - 1)),
    Cell(Position3D("(4-2)", "foo", "xyz"), Content(ContinuousSchema(DoubleCodex), 12.56 - 6.28 - 1)),
    Cell(Position3D("(4-3)", "foo", "xyz"), Content(ContinuousSchema(DoubleCodex), 12.56 - 9.42 - 1)))

  val result20 = List(
    Cell(Position2D("(baz|xyz+bar|xyz)", 1), Content(ContinuousSchema(DoubleCodex), 9.42 + 6.28 + 1)),
    Cell(Position2D("(baz|xyz+bar|xyz)", 2), Content(ContinuousSchema(DoubleCodex), 18.84 + 12.56 + 1)),
    Cell(Position2D("(foo|xyz+bar|xyz)", 1), Content(ContinuousSchema(DoubleCodex), 3.14 + 6.28 + 1)),
    Cell(Position2D("(foo|xyz+bar|xyz)", 2), Content(ContinuousSchema(DoubleCodex), 6.28 + 12.56 + 1)),
    Cell(Position2D("(foo|xyz+bar|xyz)", 3), Content(ContinuousSchema(DoubleCodex), 9.42 + 18.84 + 1)),
    Cell(Position2D("(foo|xyz+baz|xyz)", 1), Content(ContinuousSchema(DoubleCodex), 3.14 + 9.42 + 1)),
    Cell(Position2D("(foo|xyz+baz|xyz)", 2), Content(ContinuousSchema(DoubleCodex), 6.28 + 18.84 + 1)),
    Cell(Position2D("(qux|xyz+bar|xyz)", 1), Content(ContinuousSchema(DoubleCodex), 12.56 + 6.28 + 1)),
    Cell(Position2D("(qux|xyz+baz|xyz)", 1), Content(ContinuousSchema(DoubleCodex), 12.56 + 9.42 + 1)),
    Cell(Position2D("(qux|xyz+foo|xyz)", 1), Content(ContinuousSchema(DoubleCodex), 12.56 + 3.14 + 1)))

  val result21 = List()

  val result22 = List(
    Cell(Position2D("(bar|2+bar|1)", "xyz"), Content(ContinuousSchema(DoubleCodex), 12.56 + 6.28 + 1)),
    Cell(Position2D("(bar|3+bar|1)", "xyz"), Content(ContinuousSchema(DoubleCodex), 18.84 + 6.28 + 1)),
    Cell(Position2D("(bar|3+bar|2)", "xyz"), Content(ContinuousSchema(DoubleCodex), 18.84 + 12.56 + 1)),
    Cell(Position2D("(baz|1+bar|1)", "xyz"), Content(ContinuousSchema(DoubleCodex), 9.42 + 6.28 + 1)),
    Cell(Position2D("(baz|1+bar|2)", "xyz"), Content(ContinuousSchema(DoubleCodex), 9.42 + 12.56 + 1)),
    Cell(Position2D("(baz|1+bar|3)", "xyz"), Content(ContinuousSchema(DoubleCodex), 9.42 + 18.84 + 1)),
    Cell(Position2D("(baz|2+bar|1)", "xyz"), Content(ContinuousSchema(DoubleCodex), 18.84 + 6.28 + 1)),
    Cell(Position2D("(baz|2+bar|2)", "xyz"), Content(ContinuousSchema(DoubleCodex), 18.84 + 12.56 + 1)),
    Cell(Position2D("(baz|2+bar|3)", "xyz"), Content(ContinuousSchema(DoubleCodex), 18.84 + 18.84 + 1)),
    Cell(Position2D("(baz|2+baz|1)", "xyz"), Content(ContinuousSchema(DoubleCodex), 18.84 + 9.42 + 1)),
    Cell(Position2D("(foo|1+bar|1)", "xyz"), Content(ContinuousSchema(DoubleCodex), 3.14 + 6.28 + 1)),
    Cell(Position2D("(foo|1+bar|2)", "xyz"), Content(ContinuousSchema(DoubleCodex), 3.14 + 12.56 + 1)),
    Cell(Position2D("(foo|1+bar|3)", "xyz"), Content(ContinuousSchema(DoubleCodex), 3.14 + 18.84 + 1)),
    Cell(Position2D("(foo|1+baz|1)", "xyz"), Content(ContinuousSchema(DoubleCodex), 3.14 + 9.42 + 1)),
    Cell(Position2D("(foo|1+baz|2)", "xyz"), Content(ContinuousSchema(DoubleCodex), 3.14 + 18.84 + 1)),
    Cell(Position2D("(foo|2+bar|1)", "xyz"), Content(ContinuousSchema(DoubleCodex), 6.28 + 6.28 + 1)),
    Cell(Position2D("(foo|2+bar|2)", "xyz"), Content(ContinuousSchema(DoubleCodex), 6.28 + 12.56 + 1)),
    Cell(Position2D("(foo|2+bar|3)", "xyz"), Content(ContinuousSchema(DoubleCodex), 6.28 + 18.84 + 1)),
    Cell(Position2D("(foo|2+baz|1)", "xyz"), Content(ContinuousSchema(DoubleCodex), 6.28 + 9.42 + 1)),
    Cell(Position2D("(foo|2+baz|2)", "xyz"), Content(ContinuousSchema(DoubleCodex), 6.28 + 18.84 + 1)),
    Cell(Position2D("(foo|2+foo|1)", "xyz"), Content(ContinuousSchema(DoubleCodex), 6.28 + 3.14 + 1)),
    Cell(Position2D("(foo|3+bar|1)", "xyz"), Content(ContinuousSchema(DoubleCodex), 9.42 + 6.28 + 1)),
    Cell(Position2D("(foo|3+bar|2)", "xyz"), Content(ContinuousSchema(DoubleCodex), 9.42 + 12.56 + 1)),
    Cell(Position2D("(foo|3+bar|3)", "xyz"), Content(ContinuousSchema(DoubleCodex), 9.42 + 18.84 + 1)),
    Cell(Position2D("(foo|3+baz|1)", "xyz"), Content(ContinuousSchema(DoubleCodex), 9.42 + 9.42 + 1)),
    Cell(Position2D("(foo|3+baz|2)", "xyz"), Content(ContinuousSchema(DoubleCodex), 9.42 + 18.84 + 1)),
    Cell(Position2D("(foo|3+foo|1)", "xyz"), Content(ContinuousSchema(DoubleCodex), 9.42 + 3.14 + 1)),
    Cell(Position2D("(foo|3+foo|2)", "xyz"), Content(ContinuousSchema(DoubleCodex), 9.42 + 6.28 + 1)),
    Cell(Position2D("(foo|4+bar|1)", "xyz"), Content(ContinuousSchema(DoubleCodex), 12.56 + 6.28 + 1)),
    Cell(Position2D("(foo|4+bar|2)", "xyz"), Content(ContinuousSchema(DoubleCodex), 12.56 + 12.56 + 1)),
    Cell(Position2D("(foo|4+bar|3)", "xyz"), Content(ContinuousSchema(DoubleCodex), 12.56 + 18.84 + 1)),
    Cell(Position2D("(foo|4+baz|1)", "xyz"), Content(ContinuousSchema(DoubleCodex), 12.56 + 9.42 + 1)),
    Cell(Position2D("(foo|4+baz|2)", "xyz"), Content(ContinuousSchema(DoubleCodex), 12.56 + 18.84 + 1)),
    Cell(Position2D("(foo|4+foo|1)", "xyz"), Content(ContinuousSchema(DoubleCodex), 12.56 + 3.14 + 1)),
    Cell(Position2D("(foo|4+foo|2)", "xyz"), Content(ContinuousSchema(DoubleCodex), 12.56 + 6.28 + 1)),
    Cell(Position2D("(foo|4+foo|3)", "xyz"), Content(ContinuousSchema(DoubleCodex), 12.56 + 9.42 + 1)),
    Cell(Position2D("(qux|1+bar|1)", "xyz"), Content(ContinuousSchema(DoubleCodex), 12.56 + 6.28 + 1)),
    Cell(Position2D("(qux|1+bar|2)", "xyz"), Content(ContinuousSchema(DoubleCodex), 12.56 + 12.56 + 1)),
    Cell(Position2D("(qux|1+bar|3)", "xyz"), Content(ContinuousSchema(DoubleCodex), 12.56 + 18.84 + 1)),
    Cell(Position2D("(qux|1+baz|1)", "xyz"), Content(ContinuousSchema(DoubleCodex), 12.56 + 9.42 + 1)),
    Cell(Position2D("(qux|1+baz|2)", "xyz"), Content(ContinuousSchema(DoubleCodex), 12.56 + 18.84 + 1)),
    Cell(Position2D("(qux|1+foo|1)", "xyz"), Content(ContinuousSchema(DoubleCodex), 12.56 + 3.14 + 1)),
    Cell(Position2D("(qux|1+foo|2)", "xyz"), Content(ContinuousSchema(DoubleCodex), 12.56 + 6.28 + 1)),
    Cell(Position2D("(qux|1+foo|3)", "xyz"), Content(ContinuousSchema(DoubleCodex), 12.56 + 9.42 + 1)),
    Cell(Position2D("(qux|1+foo|4)", "xyz"), Content(ContinuousSchema(DoubleCodex), 12.56 + 12.56 + 1)))

  val result23 = List(Cell(Position1D("(baz+bar)"), Content(ContinuousSchema(DoubleCodex), 9.42 + 1)),
    Cell(Position1D("(foo+bar)"), Content(ContinuousSchema(DoubleCodex), 3.14 + 1)),
    Cell(Position1D("(foo+baz)"), Content(ContinuousSchema(DoubleCodex), 3.14 + 2)),
    Cell(Position1D("(qux+bar)"), Content(ContinuousSchema(DoubleCodex), 12.56 + 1)),
    Cell(Position1D("(qux+baz)"), Content(ContinuousSchema(DoubleCodex), 12.56 + 2)))

  val result24 = List(Cell(Position2D("(baz+bar)", 1), Content(ContinuousSchema(DoubleCodex), 9.42 + 1)),
    Cell(Position2D("(baz+bar)", 2), Content(ContinuousSchema(DoubleCodex), 18.84 + 2)),
    Cell(Position2D("(foo+bar)", 1), Content(ContinuousSchema(DoubleCodex), 3.14 + 1)),
    Cell(Position2D("(foo+bar)", 2), Content(ContinuousSchema(DoubleCodex), 6.28 + 2)),
    Cell(Position2D("(foo+bar)", 3), Content(ContinuousSchema(DoubleCodex), 9.42 + 3)),
    Cell(Position2D("(foo+baz)", 1), Content(ContinuousSchema(DoubleCodex), 3.14 + 4)),
    Cell(Position2D("(foo+baz)", 2), Content(ContinuousSchema(DoubleCodex), 6.28 + 5)),
    Cell(Position2D("(qux+bar)", 1), Content(ContinuousSchema(DoubleCodex), 12.56 + 1)),
    Cell(Position2D("(qux+baz)", 1), Content(ContinuousSchema(DoubleCodex), 12.56 + 4)))

  val result25 = List(Cell(Position2D("(3+2)", "bar"), Content(ContinuousSchema(DoubleCodex), 18.84 + 1)),
    Cell(Position2D("(3+2)", "foo"), Content(ContinuousSchema(DoubleCodex), 9.42 + 3)),
    Cell(Position2D("(3-2)", "bar"), Content(ContinuousSchema(DoubleCodex), 18.84 - 1)),
    Cell(Position2D("(3-2)", "foo"), Content(ContinuousSchema(DoubleCodex), 9.42 - 3)),
    Cell(Position2D("(4+2)", "foo"), Content(ContinuousSchema(DoubleCodex), 12.56 + 3)),
    Cell(Position2D("(4-2)", "foo"), Content(ContinuousSchema(DoubleCodex), 12.56 - 3)))

  val result26 = List(Cell(Position2D("(3+2)", "bar"), Content(ContinuousSchema(DoubleCodex), 18.84 + 1)),
    Cell(Position2D("(3+2)", "foo"), Content(ContinuousSchema(DoubleCodex), 9.42 + 3)),
    Cell(Position2D("(3-2)", "bar"), Content(ContinuousSchema(DoubleCodex), 18.84 - 1)),
    Cell(Position2D("(3-2)", "foo"), Content(ContinuousSchema(DoubleCodex), 9.42 - 3)),
    Cell(Position2D("(4+2)", "foo"), Content(ContinuousSchema(DoubleCodex), 12.56 + 3)),
    Cell(Position2D("(4-2)", "foo"), Content(ContinuousSchema(DoubleCodex), 12.56 - 3)))

  val result27 = List(Cell(Position2D("(baz+bar)", 1), Content(ContinuousSchema(DoubleCodex), 9.42 + 1)),
    Cell(Position2D("(baz+bar)", 2), Content(ContinuousSchema(DoubleCodex), 18.84 + 2)),
    Cell(Position2D("(foo+bar)", 1), Content(ContinuousSchema(DoubleCodex), 3.14 + 1)),
    Cell(Position2D("(foo+bar)", 2), Content(ContinuousSchema(DoubleCodex), 6.28 + 2)),
    Cell(Position2D("(foo+bar)", 3), Content(ContinuousSchema(DoubleCodex), 9.42 + 3)),
    Cell(Position2D("(foo+baz)", 1), Content(ContinuousSchema(DoubleCodex), 3.14 + 4)),
    Cell(Position2D("(foo+baz)", 2), Content(ContinuousSchema(DoubleCodex), 6.28 + 5)),
    Cell(Position2D("(qux+bar)", 1), Content(ContinuousSchema(DoubleCodex), 12.56 + 1)),
    Cell(Position2D("(qux+baz)", 1), Content(ContinuousSchema(DoubleCodex), 12.56 + 4)))

  val result28 = List(Cell(Position3D("(baz+bar)", 1, "xyz"), Content(ContinuousSchema(DoubleCodex), 9.42 + 1)),
    Cell(Position3D("(baz+bar)", 2, "xyz"), Content(ContinuousSchema(DoubleCodex), 18.84 + 2)),
    Cell(Position3D("(foo+bar)", 1, "xyz"), Content(ContinuousSchema(DoubleCodex), 3.14 + 1)),
    Cell(Position3D("(foo+bar)", 2, "xyz"), Content(ContinuousSchema(DoubleCodex), 6.28 + 2)),
    Cell(Position3D("(foo+bar)", 3, "xyz"), Content(ContinuousSchema(DoubleCodex), 9.42 + 3)),
    Cell(Position3D("(foo+baz)", 1, "xyz"), Content(ContinuousSchema(DoubleCodex), 3.14 + 4)),
    Cell(Position3D("(foo+baz)", 2, "xyz"), Content(ContinuousSchema(DoubleCodex), 6.28 + 5)),
    Cell(Position3D("(qux+bar)", 1, "xyz"), Content(ContinuousSchema(DoubleCodex), 12.56 + 1)),
    Cell(Position3D("(qux+baz)", 1, "xyz"), Content(ContinuousSchema(DoubleCodex), 12.56 + 4)))

  val result29 = List(
    Cell(Position2D("(3|xyz+2|xyz)", "bar"), Content(ContinuousSchema(DoubleCodex), 18.84 + 1)),
    Cell(Position2D("(3|xyz+2|xyz)", "foo"), Content(ContinuousSchema(DoubleCodex), 9.42 + 3)),
    Cell(Position2D("(3|xyz-2|xyz)", "bar"), Content(ContinuousSchema(DoubleCodex), 18.84 - 1)),
    Cell(Position2D("(3|xyz-2|xyz)", "foo"), Content(ContinuousSchema(DoubleCodex), 9.42 - 3)),
    Cell(Position2D("(4|xyz+2|xyz)", "foo"), Content(ContinuousSchema(DoubleCodex), 12.56 + 3)),
    Cell(Position2D("(4|xyz-2|xyz)", "foo"), Content(ContinuousSchema(DoubleCodex), 12.56 - 3)))

  val result30 = List(
    Cell(Position3D("(3+2)", "bar", "xyz"), Content(ContinuousSchema(DoubleCodex), 18.84 + 1)),
    Cell(Position3D("(3+2)", "foo", "xyz"), Content(ContinuousSchema(DoubleCodex), 9.42 + 3)),
    Cell(Position3D("(3-2)", "bar", "xyz"), Content(ContinuousSchema(DoubleCodex), 18.84 - 1)),
    Cell(Position3D("(3-2)", "foo", "xyz"), Content(ContinuousSchema(DoubleCodex), 9.42 - 3)),
    Cell(Position3D("(4+2)", "foo", "xyz"), Content(ContinuousSchema(DoubleCodex), 12.56 + 3)),
    Cell(Position3D("(4-2)", "foo", "xyz"), Content(ContinuousSchema(DoubleCodex), 12.56 - 3)))

  val result31 = List(
    Cell(Position2D("(baz|xyz+bar|xyz)", 1), Content(ContinuousSchema(DoubleCodex), 9.42 + 1)),
    Cell(Position2D("(baz|xyz+bar|xyz)", 2), Content(ContinuousSchema(DoubleCodex), 18.84 + 2)),
    Cell(Position2D("(foo|xyz+bar|xyz)", 1), Content(ContinuousSchema(DoubleCodex), 3.14 + 1)),
    Cell(Position2D("(foo|xyz+bar|xyz)", 2), Content(ContinuousSchema(DoubleCodex), 6.28 + 2)),
    Cell(Position2D("(foo|xyz+bar|xyz)", 3), Content(ContinuousSchema(DoubleCodex), 9.42 + 3)),
    Cell(Position2D("(foo|xyz+baz|xyz)", 1), Content(ContinuousSchema(DoubleCodex), 3.14 + 4)),
    Cell(Position2D("(foo|xyz+baz|xyz)", 2), Content(ContinuousSchema(DoubleCodex), 6.28 + 5)),
    Cell(Position2D("(qux|xyz+bar|xyz)", 1), Content(ContinuousSchema(DoubleCodex), 12.56 + 1)),
    Cell(Position2D("(qux|xyz+baz|xyz)", 1), Content(ContinuousSchema(DoubleCodex), 12.56 + 4)))

  val result32 = List()

  val result33 = List(
    Cell(Position2D("(bar|2+bar|1)", "xyz"), Content(ContinuousSchema(DoubleCodex), 12.56 + 1)),
    Cell(Position2D("(bar|3+bar|1)", "xyz"), Content(ContinuousSchema(DoubleCodex), 18.84 + 1)),
    Cell(Position2D("(bar|3+bar|2)", "xyz"), Content(ContinuousSchema(DoubleCodex), 18.84 + 2)),
    Cell(Position2D("(baz|1+bar|1)", "xyz"), Content(ContinuousSchema(DoubleCodex), 9.42 + 1)),
    Cell(Position2D("(baz|1+bar|2)", "xyz"), Content(ContinuousSchema(DoubleCodex), 9.42 + 2)),
    Cell(Position2D("(baz|1+bar|3)", "xyz"), Content(ContinuousSchema(DoubleCodex), 9.42 + 3)),
    Cell(Position2D("(baz|2+bar|1)", "xyz"), Content(ContinuousSchema(DoubleCodex), 18.84 + 1)),
    Cell(Position2D("(baz|2+bar|2)", "xyz"), Content(ContinuousSchema(DoubleCodex), 18.84 + 2)),
    Cell(Position2D("(baz|2+bar|3)", "xyz"), Content(ContinuousSchema(DoubleCodex), 18.84 + 3)),
    Cell(Position2D("(baz|2+baz|1)", "xyz"), Content(ContinuousSchema(DoubleCodex), 18.84 + 4)),
    Cell(Position2D("(foo|1+bar|1)", "xyz"), Content(ContinuousSchema(DoubleCodex), 3.14 + 1)),
    Cell(Position2D("(foo|1+bar|2)", "xyz"), Content(ContinuousSchema(DoubleCodex), 3.14 + 2)),
    Cell(Position2D("(foo|1+bar|3)", "xyz"), Content(ContinuousSchema(DoubleCodex), 3.14 + 3)),
    Cell(Position2D("(foo|1+baz|1)", "xyz"), Content(ContinuousSchema(DoubleCodex), 3.14 + 4)),
    Cell(Position2D("(foo|1+baz|2)", "xyz"), Content(ContinuousSchema(DoubleCodex), 3.14 + 5)),
    Cell(Position2D("(foo|2+bar|1)", "xyz"), Content(ContinuousSchema(DoubleCodex), 6.28 + 1)),
    Cell(Position2D("(foo|2+bar|2)", "xyz"), Content(ContinuousSchema(DoubleCodex), 6.28 + 2)),
    Cell(Position2D("(foo|2+bar|3)", "xyz"), Content(ContinuousSchema(DoubleCodex), 6.28 + 3)),
    Cell(Position2D("(foo|2+baz|1)", "xyz"), Content(ContinuousSchema(DoubleCodex), 6.28 + 4)),
    Cell(Position2D("(foo|2+baz|2)", "xyz"), Content(ContinuousSchema(DoubleCodex), 6.28 + 5)),
    Cell(Position2D("(foo|3+bar|1)", "xyz"), Content(ContinuousSchema(DoubleCodex), 9.42 + 1)),
    Cell(Position2D("(foo|3+bar|2)", "xyz"), Content(ContinuousSchema(DoubleCodex), 9.42 + 2)),
    Cell(Position2D("(foo|3+bar|3)", "xyz"), Content(ContinuousSchema(DoubleCodex), 9.42 + 3)),
    Cell(Position2D("(foo|3+baz|1)", "xyz"), Content(ContinuousSchema(DoubleCodex), 9.42 + 4)),
    Cell(Position2D("(foo|3+baz|2)", "xyz"), Content(ContinuousSchema(DoubleCodex), 9.42 + 5)),
    Cell(Position2D("(foo|4+bar|1)", "xyz"), Content(ContinuousSchema(DoubleCodex), 12.56 + 1)),
    Cell(Position2D("(foo|4+bar|2)", "xyz"), Content(ContinuousSchema(DoubleCodex), 12.56 + 2)),
    Cell(Position2D("(foo|4+bar|3)", "xyz"), Content(ContinuousSchema(DoubleCodex), 12.56 + 3)),
    Cell(Position2D("(foo|4+baz|1)", "xyz"), Content(ContinuousSchema(DoubleCodex), 12.56 + 4)),
    Cell(Position2D("(foo|4+baz|2)", "xyz"), Content(ContinuousSchema(DoubleCodex), 12.56 + 5)),
    Cell(Position2D("(qux|1+bar|1)", "xyz"), Content(ContinuousSchema(DoubleCodex), 12.56 + 1)),
    Cell(Position2D("(qux|1+bar|2)", "xyz"), Content(ContinuousSchema(DoubleCodex), 12.56 + 2)),
    Cell(Position2D("(qux|1+bar|3)", "xyz"), Content(ContinuousSchema(DoubleCodex), 12.56 + 3)),
    Cell(Position2D("(qux|1+baz|1)", "xyz"), Content(ContinuousSchema(DoubleCodex), 12.56 + 4)),
    Cell(Position2D("(qux|1+baz|2)", "xyz"), Content(ContinuousSchema(DoubleCodex), 12.56 + 5)))

  val result34 = List(Cell(Position1D("(baz+bar)"), Content(ContinuousSchema(DoubleCodex), 9.42 + 1 + 1)),
    Cell(Position1D("(foo+bar)"), Content(ContinuousSchema(DoubleCodex), 3.14 + 1 + 1)),
    Cell(Position1D("(foo+baz)"), Content(ContinuousSchema(DoubleCodex), 3.14 + 2 + 1)),
    Cell(Position1D("(qux+bar)"), Content(ContinuousSchema(DoubleCodex), 12.56 + 1 + 1)),
    Cell(Position1D("(qux+baz)"), Content(ContinuousSchema(DoubleCodex), 12.56 + 2 + 1)))

  val result35 = List(
    Cell(Position2D("(baz+bar)", 1), Content(ContinuousSchema(DoubleCodex), 9.42 + 1 + 1)),
    Cell(Position2D("(baz+bar)", 2), Content(ContinuousSchema(DoubleCodex), 18.84 + 2 + 1)),
    Cell(Position2D("(foo+bar)", 1), Content(ContinuousSchema(DoubleCodex), 3.14 + 1 + 1)),
    Cell(Position2D("(foo+bar)", 2), Content(ContinuousSchema(DoubleCodex), 6.28 + 2 + 1)),
    Cell(Position2D("(foo+bar)", 3), Content(ContinuousSchema(DoubleCodex), 9.42 + 3 + 1)),
    Cell(Position2D("(foo+baz)", 1), Content(ContinuousSchema(DoubleCodex), 3.14 + 4 + 1)),
    Cell(Position2D("(foo+baz)", 2), Content(ContinuousSchema(DoubleCodex), 6.28 + 5 + 1)),
    Cell(Position2D("(qux+bar)", 1), Content(ContinuousSchema(DoubleCodex), 12.56 + 1 + 1)),
    Cell(Position2D("(qux+baz)", 1), Content(ContinuousSchema(DoubleCodex), 12.56 + 4 + 1)))

  val result36 = List(Cell(Position2D("(3+2)", "bar"), Content(ContinuousSchema(DoubleCodex), 18.84 + 1 + 1)),
    Cell(Position2D("(3+2)", "foo"), Content(ContinuousSchema(DoubleCodex), 9.42 + 3 + 1)),
    Cell(Position2D("(3-2)", "bar"), Content(ContinuousSchema(DoubleCodex), 18.84 - 1 - 1)),
    Cell(Position2D("(3-2)", "foo"), Content(ContinuousSchema(DoubleCodex), 9.42 - 3 - 1)),
    Cell(Position2D("(4+2)", "foo"), Content(ContinuousSchema(DoubleCodex), 12.56 + 3 + 1)),
    Cell(Position2D("(4-2)", "foo"), Content(ContinuousSchema(DoubleCodex), 12.56 - 3 - 1)))

  val result37 = List(Cell(Position2D("(3+2)", "bar"), Content(ContinuousSchema(DoubleCodex), 18.84 + 1 + 1)),
    Cell(Position2D("(3+2)", "foo"), Content(ContinuousSchema(DoubleCodex), 9.42 + 3 + 1)),
    Cell(Position2D("(3-2)", "bar"), Content(ContinuousSchema(DoubleCodex), 18.84 - 1 - 1)),
    Cell(Position2D("(3-2)", "foo"), Content(ContinuousSchema(DoubleCodex), 9.42 - 3 - 1)),
    Cell(Position2D("(4+2)", "foo"), Content(ContinuousSchema(DoubleCodex), 12.56 + 3 + 1)),
    Cell(Position2D("(4-2)", "foo"), Content(ContinuousSchema(DoubleCodex), 12.56 - 3 - 1)))

  val result38 = List(Cell(Position2D("(baz+bar)", 1), Content(ContinuousSchema(DoubleCodex), 9.42 + 1 + 1)),
    Cell(Position2D("(baz+bar)", 2), Content(ContinuousSchema(DoubleCodex), 18.84 + 2 + 1)),
    Cell(Position2D("(foo+bar)", 1), Content(ContinuousSchema(DoubleCodex), 3.14 + 1 + 1)),
    Cell(Position2D("(foo+bar)", 2), Content(ContinuousSchema(DoubleCodex), 6.28 + 2 + 1)),
    Cell(Position2D("(foo+bar)", 3), Content(ContinuousSchema(DoubleCodex), 9.42 + 3 + 1)),
    Cell(Position2D("(foo+baz)", 1), Content(ContinuousSchema(DoubleCodex), 3.14 + 4 + 1)),
    Cell(Position2D("(foo+baz)", 2), Content(ContinuousSchema(DoubleCodex), 6.28 + 5 + 1)),
    Cell(Position2D("(qux+bar)", 1), Content(ContinuousSchema(DoubleCodex), 12.56 + 1 + 1)),
    Cell(Position2D("(qux+baz)", 1), Content(ContinuousSchema(DoubleCodex), 12.56 + 4 + 1)))

  val result39 = List(
    Cell(Position3D("(baz+bar)", 1, "xyz"), Content(ContinuousSchema(DoubleCodex), 9.42 + 1 + 1)),
    Cell(Position3D("(baz+bar)", 2, "xyz"), Content(ContinuousSchema(DoubleCodex), 18.84 + 2 + 1)),
    Cell(Position3D("(foo+bar)", 1, "xyz"), Content(ContinuousSchema(DoubleCodex), 3.14 + 1 + 1)),
    Cell(Position3D("(foo+bar)", 2, "xyz"), Content(ContinuousSchema(DoubleCodex), 6.28 + 2 + 1)),
    Cell(Position3D("(foo+bar)", 3, "xyz"), Content(ContinuousSchema(DoubleCodex), 9.42 + 3 + 1)),
    Cell(Position3D("(foo+baz)", 1, "xyz"), Content(ContinuousSchema(DoubleCodex), 3.14 + 4 + 1)),
    Cell(Position3D("(foo+baz)", 2, "xyz"), Content(ContinuousSchema(DoubleCodex), 6.28 + 5 + 1)),
    Cell(Position3D("(qux+bar)", 1, "xyz"), Content(ContinuousSchema(DoubleCodex), 12.56 + 1 + 1)),
    Cell(Position3D("(qux+baz)", 1, "xyz"), Content(ContinuousSchema(DoubleCodex), 12.56 + 4 + 1)))

  val result40 = List(
    Cell(Position2D("(3|xyz+2|xyz)", "bar"), Content(ContinuousSchema(DoubleCodex), 18.84 + 1 + 1)),
    Cell(Position2D("(3|xyz+2|xyz)", "foo"), Content(ContinuousSchema(DoubleCodex), 9.42 + 3 + 1)),
    Cell(Position2D("(3|xyz-2|xyz)", "bar"), Content(ContinuousSchema(DoubleCodex), 18.84 - 1 - 1)),
    Cell(Position2D("(3|xyz-2|xyz)", "foo"), Content(ContinuousSchema(DoubleCodex), 9.42 - 3 - 1)),
    Cell(Position2D("(4|xyz+2|xyz)", "foo"), Content(ContinuousSchema(DoubleCodex), 12.56 + 3 + 1)),
    Cell(Position2D("(4|xyz-2|xyz)", "foo"), Content(ContinuousSchema(DoubleCodex), 12.56 - 3 - 1)))

  val result41 = List(
    Cell(Position3D("(3+2)", "bar", "xyz"), Content(ContinuousSchema(DoubleCodex), 18.84 + 1 + 1)),
    Cell(Position3D("(3+2)", "foo", "xyz"), Content(ContinuousSchema(DoubleCodex), 9.42 + 3 + 1)),
    Cell(Position3D("(3-2)", "bar", "xyz"), Content(ContinuousSchema(DoubleCodex), 18.84 - 1 - 1)),
    Cell(Position3D("(3-2)", "foo", "xyz"), Content(ContinuousSchema(DoubleCodex), 9.42 - 3 - 1)),
    Cell(Position3D("(4+2)", "foo", "xyz"), Content(ContinuousSchema(DoubleCodex), 12.56 + 3 + 1)),
    Cell(Position3D("(4-2)", "foo", "xyz"), Content(ContinuousSchema(DoubleCodex), 12.56 - 3 - 1)))

  val result42 = List(
    Cell(Position2D("(baz|xyz+bar|xyz)", 1), Content(ContinuousSchema(DoubleCodex), 9.42 + 1 + 1)),
    Cell(Position2D("(baz|xyz+bar|xyz)", 2), Content(ContinuousSchema(DoubleCodex), 18.84 + 2 + 1)),
    Cell(Position2D("(foo|xyz+bar|xyz)", 1), Content(ContinuousSchema(DoubleCodex), 3.14 + 1 + 1)),
    Cell(Position2D("(foo|xyz+bar|xyz)", 2), Content(ContinuousSchema(DoubleCodex), 6.28 + 2 + 1)),
    Cell(Position2D("(foo|xyz+bar|xyz)", 3), Content(ContinuousSchema(DoubleCodex), 9.42 + 3 + 1)),
    Cell(Position2D("(foo|xyz+baz|xyz)", 1), Content(ContinuousSchema(DoubleCodex), 3.14 + 4 + 1)),
    Cell(Position2D("(foo|xyz+baz|xyz)", 2), Content(ContinuousSchema(DoubleCodex), 6.28 + 5 + 1)),
    Cell(Position2D("(qux|xyz+bar|xyz)", 1), Content(ContinuousSchema(DoubleCodex), 12.56 + 1 + 1)),
    Cell(Position2D("(qux|xyz+baz|xyz)", 1), Content(ContinuousSchema(DoubleCodex), 12.56 + 4 + 1)))

  val result43 = List()

  val result44 = List(
    Cell(Position2D("(bar|2+bar|1)", "xyz"), Content(ContinuousSchema(DoubleCodex), 12.56 + 1 + 1)),
    Cell(Position2D("(bar|3+bar|1)", "xyz"), Content(ContinuousSchema(DoubleCodex), 18.84 + 1 + 1)),
    Cell(Position2D("(bar|3+bar|2)", "xyz"), Content(ContinuousSchema(DoubleCodex), 18.84 + 2 + 1)),
    Cell(Position2D("(baz|1+bar|1)", "xyz"), Content(ContinuousSchema(DoubleCodex), 9.42 + 1 + 1)),
    Cell(Position2D("(baz|1+bar|2)", "xyz"), Content(ContinuousSchema(DoubleCodex), 9.42 + 2 + 1)),
    Cell(Position2D("(baz|1+bar|3)", "xyz"), Content(ContinuousSchema(DoubleCodex), 9.42 + 3 + 1)),
    Cell(Position2D("(baz|2+bar|1)", "xyz"), Content(ContinuousSchema(DoubleCodex), 18.84 + 1 + 1)),
    Cell(Position2D("(baz|2+bar|2)", "xyz"), Content(ContinuousSchema(DoubleCodex), 18.84 + 2 + 1)),
    Cell(Position2D("(baz|2+bar|3)", "xyz"), Content(ContinuousSchema(DoubleCodex), 18.84 + 3 + 1)),
    Cell(Position2D("(baz|2+baz|1)", "xyz"), Content(ContinuousSchema(DoubleCodex), 18.84 + 4 + 1)),
    Cell(Position2D("(foo|1+bar|1)", "xyz"), Content(ContinuousSchema(DoubleCodex), 3.14 + 1 + 1)),
    Cell(Position2D("(foo|1+bar|2)", "xyz"), Content(ContinuousSchema(DoubleCodex), 3.14 + 2 + 1)),
    Cell(Position2D("(foo|1+bar|3)", "xyz"), Content(ContinuousSchema(DoubleCodex), 3.14 + 3 + 1)),
    Cell(Position2D("(foo|1+baz|1)", "xyz"), Content(ContinuousSchema(DoubleCodex), 3.14 + 4 + 1)),
    Cell(Position2D("(foo|1+baz|2)", "xyz"), Content(ContinuousSchema(DoubleCodex), 3.14 + 5 + 1)),
    Cell(Position2D("(foo|2+bar|1)", "xyz"), Content(ContinuousSchema(DoubleCodex), 6.28 + 1 + 1)),
    Cell(Position2D("(foo|2+bar|2)", "xyz"), Content(ContinuousSchema(DoubleCodex), 6.28 + 2 + 1)),
    Cell(Position2D("(foo|2+bar|3)", "xyz"), Content(ContinuousSchema(DoubleCodex), 6.28 + 3 + 1)),
    Cell(Position2D("(foo|2+baz|1)", "xyz"), Content(ContinuousSchema(DoubleCodex), 6.28 + 4 + 1)),
    Cell(Position2D("(foo|2+baz|2)", "xyz"), Content(ContinuousSchema(DoubleCodex), 6.28 + 5 + 1)),
    Cell(Position2D("(foo|3+bar|1)", "xyz"), Content(ContinuousSchema(DoubleCodex), 9.42 + 1 + 1)),
    Cell(Position2D("(foo|3+bar|2)", "xyz"), Content(ContinuousSchema(DoubleCodex), 9.42 + 2 + 1)),
    Cell(Position2D("(foo|3+bar|3)", "xyz"), Content(ContinuousSchema(DoubleCodex), 9.42 + 3 + 1)),
    Cell(Position2D("(foo|3+baz|1)", "xyz"), Content(ContinuousSchema(DoubleCodex), 9.42 + 4 + 1)),
    Cell(Position2D("(foo|3+baz|2)", "xyz"), Content(ContinuousSchema(DoubleCodex), 9.42 + 5 + 1)),
    Cell(Position2D("(foo|4+bar|1)", "xyz"), Content(ContinuousSchema(DoubleCodex), 12.56 + 1 + 1)),
    Cell(Position2D("(foo|4+bar|2)", "xyz"), Content(ContinuousSchema(DoubleCodex), 12.56 + 2 + 1)),
    Cell(Position2D("(foo|4+bar|3)", "xyz"), Content(ContinuousSchema(DoubleCodex), 12.56 + 3 + 1)),
    Cell(Position2D("(foo|4+baz|1)", "xyz"), Content(ContinuousSchema(DoubleCodex), 12.56 + 4 + 1)),
    Cell(Position2D("(foo|4+baz|2)", "xyz"), Content(ContinuousSchema(DoubleCodex), 12.56 + 5 + 1)),
    Cell(Position2D("(qux|1+bar|1)", "xyz"), Content(ContinuousSchema(DoubleCodex), 12.56 + 1 + 1)),
    Cell(Position2D("(qux|1+bar|2)", "xyz"), Content(ContinuousSchema(DoubleCodex), 12.56 + 2 + 1)),
    Cell(Position2D("(qux|1+bar|3)", "xyz"), Content(ContinuousSchema(DoubleCodex), 12.56 + 3 + 1)),
    Cell(Position2D("(qux|1+baz|1)", "xyz"), Content(ContinuousSchema(DoubleCodex), 12.56 + 4 + 1)),
    Cell(Position2D("(qux|1+baz|2)", "xyz"), Content(ContinuousSchema(DoubleCodex), 12.56 + 5 + 1)))
}

object TestMatrixPairwise {

  case class PlusX[S <: Position with ExpandablePosition, R <: Position with ExpandablePosition]()
    extends OperatorWithValue[S, R, R#M] {
    type V = Double

    val plus = Plus(Locate.OperatorString[S, R]("(%1$s+%2$s)"))

    def computeWithValue(left: Cell[S], reml: R, right: Cell[S], remr: R, ext: V): Collection[Cell[R#M]] = {
      Collection(plus.compute(left, reml, right, remr).toList.map {
        case Cell(pos, Content(_, DoubleValue(d))) => Cell(pos, Content(ContinuousSchema(DoubleCodex), d + ext))
      })
    }
  }

  case class MinusX[S <: Position with ExpandablePosition, R <: Position with ExpandablePosition]()
    extends OperatorWithValue[S, R, R#M] {
    type V = Double

    val minus = Minus(Locate.OperatorString[S, R]("(%1$s-%2$s)"))

    def computeWithValue(left: Cell[S], reml: R, right: Cell[S], remr: R, ext: V): Collection[Cell[R#M]] = {
      Collection(minus.compute(left, reml, right, remr).toList.map {
        case Cell(pos, Content(_, DoubleValue(d))) => Cell(pos, Content(ContinuousSchema(DoubleCodex), d - ext))
      })
    }
  }
}

class TestScaldingMatrixPairwise extends TestMatrixPairwise with TBddDsl {

  "A Matrix.pairwise" should "return its first over pairwise in 1D" in {
    Given {
      num1
    } When {
      cells: TypedPipe[Cell[Position1D]] =>
        cells.pairwise(Over(First), Lower, Plus(Locate.OperatorString[Position1D, Position0D]("(%1$s+%2$s)")),
          InMemory())
    } Then {
      _.toList.sortBy(_.position) shouldBe result1
    }
  }

  it should "return its first over pairwise in 2D" in {
    Given {
      num2
    } When {
      cells: TypedPipe[Cell[Position2D]] =>
        cells.pairwise(Over(First), Lower, Plus(Locate.OperatorString[Position1D, Position1D]("(%1$s+%2$s)")),
          Default(Reducers(123) |-> Reducers(456), Reducers(654) |-> Reducers(321)))
    } Then {
      _.toList.sortBy(_.position) shouldBe result2
    }
  }

  it should "return its first along pairwise in 2D" in {
    Given {
      num2
    } When {
      cells: TypedPipe[Cell[Position2D]] =>
        cells.pairwise(Along(First), Lower, List(
          Plus(Locate.OperatorString[Position1D, Position1D]("(%1$s+%2$s)")),
          Minus(Locate.OperatorString[Position1D, Position1D]("(%1$s-%2$s)"))),
          Unbalanced(Reducers(123) |-> Reducers(456), Reducers(654) |-> Reducers(321)))
    } Then {
      _.toList.sortBy(_.position) shouldBe result3
    }
  }

  it should "return its second over pairwise in 2D" in {
    Given {
      num2
    } When {
      cells: TypedPipe[Cell[Position2D]] =>
        cells.pairwise(Over(Second), Lower, List(
          Plus(Locate.OperatorString[Position1D, Position1D]("(%1$s+%2$s)")),
          Minus(Locate.OperatorString[Position1D, Position1D]("(%1$s-%2$s)"))), InMemory())
    } Then {
      _.toList.sortBy(_.position) shouldBe result4
    }
  }

  it should "return its second along pairwise in 2D" in {
    Given {
      num2
    } When {
      cells: TypedPipe[Cell[Position2D]] =>
        cells.pairwise(Along(Second), Lower, Plus(Locate.OperatorString[Position1D, Position1D]("(%1$s+%2$s)")),
          Default(Reducers(123) |-> Reducers(456), Reducers(654) |-> Reducers(321)))
    } Then {
      _.toList.sortBy(_.position) shouldBe result5
    }
  }

  it should "return its first over pairwise in 3D" in {
    Given {
      num3
    } When {
      cells: TypedPipe[Cell[Position3D]] =>
        cells.pairwise(Over(First), Lower, Plus(Locate.OperatorString[Position1D, Position2D]("(%1$s+%2$s)")),
          Unbalanced(Reducers(123) |-> Reducers(456), Reducers(654) |-> Reducers(321)))
    } Then {
      _.toList.sortBy(_.position) shouldBe result6
    }
  }

  it should "return its first along pairwise in 3D" in {
    Given {
      num3
    } When {
      cells: TypedPipe[Cell[Position3D]] =>
        cells.pairwise(Along(First), Lower, List(
          Plus(Locate.OperatorString[Position2D, Position1D]("(%1$s+%2$s)")),
          Minus(Locate.OperatorString[Position2D, Position1D]("(%1$s-%2$s)"))), InMemory())
    } Then {
      _.toList.sortBy(_.position) shouldBe result7
    }
  }

  it should "return its second over pairwise in 3D" in {
    Given {
      num3
    } When {
      cells: TypedPipe[Cell[Position3D]] =>
        cells.pairwise(Over(Second), Lower, List(
          Plus(Locate.OperatorString[Position1D, Position2D]("(%1$s+%2$s)")),
          Minus(Locate.OperatorString[Position1D, Position2D]("(%1$s-%2$s)"))),
          Default(Reducers(123) |-> Reducers(456), Reducers(654) |-> Reducers(321)))
    } Then {
      _.toList.sortBy(_.position) shouldBe result8
    }
  }

  it should "return its second along pairwise in 3D" in {
    Given {
      num3
    } When {
      cells: TypedPipe[Cell[Position3D]] =>
        cells.pairwise(Along(Second), Lower, Plus(Locate.OperatorString[Position2D, Position1D]("(%1$s+%2$s)")),
          Unbalanced(Reducers(123) |-> Reducers(456), Reducers(654) |-> Reducers(321)))
    } Then {
      _.toList.sortBy(_.position) shouldBe result9
    }
  }

  it should "return its third over pairwise in 3D" in {
    Given {
      num3
    } When {
      cells: TypedPipe[Cell[Position3D]] =>
        cells.pairwise(Over(Third), Lower, List(
          Plus(Locate.OperatorString[Position1D, Position2D]("(%1$s+%2$s)")),
          Minus(Locate.OperatorString[Position1D, Position2D]("(%1$s-%2$s)"))), InMemory())
    } Then {
      _.toList.sortBy(_.position) shouldBe result10
    }
  }

  it should "return its third along pairwise in 3D" in {
    Given {
      num3
    } When {
      cells: TypedPipe[Cell[Position3D]] =>
        cells.pairwise(Along(Third), Lower, Plus(Locate.OperatorString[Position2D, Position1D]("(%1$s+%2$s)")),
          Default(Reducers(123) |-> Reducers(456), Reducers(654) |-> Reducers(321)))
    } Then {
      _.toList.sortBy(_.position) shouldBe result11
    }
  }

  "A Matrix.pairwiseWithValue" should "return its first over pairwise in 1D" in {
    Given {
      num1
    } When {
      cells: TypedPipe[Cell[Position1D]] =>
        cells.pairwiseWithValue(Over(First), Lower, TestMatrixPairwise.PlusX[Position1D, Position0D](),
          ValuePipe(ext), Unbalanced(Reducers(123) |-> Reducers(456), Reducers(654) |-> Reducers(321)))
    } Then {
      _.toList.sortBy(_.position) shouldBe result12
    }
  }

  it should "return its first over pairwise in 2D" in {
    Given {
      num2
    } When {
      cells: TypedPipe[Cell[Position2D]] =>
        cells.pairwiseWithValue(Over(First), Lower, TestMatrixPairwise.PlusX[Position1D, Position1D](),
          ValuePipe(ext), InMemory())
    } Then {
      _.toList.sortBy(_.position) shouldBe result13
    }
  }

  it should "return its first along pairwise in 2D" in {
    Given {
      num2
    } When {
      cells: TypedPipe[Cell[Position2D]] =>
        cells.pairwiseWithValue(Along(First), Lower, List(TestMatrixPairwise.PlusX[Position1D, Position1D](),
          TestMatrixPairwise.MinusX[Position1D, Position1D]()), ValuePipe(ext),
            Default(Reducers(123) |-> Reducers(456), Reducers(654) |-> Reducers(321)))
    } Then {
      _.toList.sortBy(_.position) shouldBe result14
    }
  }

  it should "return its second over pairwise in 2D" in {
    Given {
      num2
    } When {
      cells: TypedPipe[Cell[Position2D]] =>
        cells.pairwiseWithValue(Over(Second), Lower, List(TestMatrixPairwise.PlusX[Position1D, Position1D](),
          TestMatrixPairwise.MinusX[Position1D, Position1D]()), ValuePipe(ext),
            Unbalanced(Reducers(123) |-> Reducers(456), Reducers(654) |-> Reducers(321)))
    } Then {
      _.toList.sortBy(_.position) shouldBe result15
    }
  }

  it should "return its second along pairwise in 2D" in {
    Given {
      num2
    } When {
      cells: TypedPipe[Cell[Position2D]] =>
        cells.pairwiseWithValue(Along(Second), Lower, TestMatrixPairwise.PlusX[Position1D, Position1D](),
          ValuePipe(ext), InMemory())
    } Then {
      _.toList.sortBy(_.position) shouldBe result16
    }
  }

  it should "return its first over pairwise in 3D" in {
    Given {
      num3
    } When {
      cells: TypedPipe[Cell[Position3D]] =>
        cells.pairwiseWithValue(Over(First), Lower, TestMatrixPairwise.PlusX[Position1D, Position2D](),
          ValuePipe(ext), Default(Reducers(123) |-> Reducers(456), Reducers(654) |-> Reducers(321)))
    } Then {
      _.toList.sortBy(_.position) shouldBe result17
    }
  }

  it should "return its first along pairwise in 3D" in {
    Given {
      num3
    } When {
      cells: TypedPipe[Cell[Position3D]] =>
        cells.pairwiseWithValue(Along(First), Lower, List(TestMatrixPairwise.PlusX[Position2D, Position1D](),
          TestMatrixPairwise.MinusX[Position2D, Position1D]()), ValuePipe(ext),
            Unbalanced(Reducers(123) |-> Reducers(456), Reducers(654) |-> Reducers(321)))
    } Then {
      _.toList.sortBy(_.position) shouldBe result18
    }
  }

  it should "return its second over pairwise in 3D" in {
    Given {
      num3
    } When {
      cells: TypedPipe[Cell[Position3D]] =>
        cells.pairwiseWithValue(Over(Second), Lower, List(TestMatrixPairwise.PlusX[Position1D, Position2D](),
          TestMatrixPairwise.MinusX[Position1D, Position2D]()), ValuePipe(ext), InMemory())
    } Then {
      _.toList.sortBy(_.position) shouldBe result19
    }
  }

  it should "return its second along pairwise in 3D" in {
    Given {
      num3
    } When {
      cells: TypedPipe[Cell[Position3D]] =>
        cells.pairwiseWithValue(Along(Second), Lower, TestMatrixPairwise.PlusX[Position2D, Position1D](),
          ValuePipe(ext), Default(Reducers(123) |-> Reducers(456), Reducers(654) |-> Reducers(321)))
    } Then {
      _.toList.sortBy(_.position) shouldBe result20
    }
  }

  it should "return its third over pairwise in 3D" in {
    Given {
      num3
    } When {
      cells: TypedPipe[Cell[Position3D]] =>
        cells.pairwiseWithValue(Over(Third), Lower, List(TestMatrixPairwise.PlusX[Position1D, Position2D](),
          TestMatrixPairwise.MinusX[Position1D, Position2D]()), ValuePipe(ext),
            Unbalanced(Reducers(123) |-> Reducers(456), Reducers(654) |-> Reducers(321)))
    } Then {
      _.toList.sortBy(_.position) shouldBe result21
    }
  }

  it should "return its third along pairwise in 3D" in {
    Given {
      num3
    } When {
      cells: TypedPipe[Cell[Position3D]] =>
        cells.pairwiseWithValue(Along(Third), Lower, TestMatrixPairwise.PlusX[Position2D, Position1D](),
          ValuePipe(ext), InMemory())
    } Then {
      _.toList.sortBy(_.position) shouldBe result22
    }
  }

  "A Matrix.pairwiseBetween" should "return its first over pairwise in 1D" in {
    Given {
      num1
    } And {
      dataA
    } When {
      (cells: TypedPipe[Cell[Position1D]], that: TypedPipe[Cell[Position1D]]) =>
        cells.pairwiseBetween(Over(First), Lower, that,
          Plus(Locate.OperatorString[Position1D, Position0D]("(%1$s+%2$s)")),
            Default(Reducers(123) |-> Reducers(456), Reducers(654) |-> Reducers(321)))
    } Then {
      _.toList.sortBy(_.position) shouldBe result23
    }
  }

  it should "return its first over pairwise in 2D" in {
    Given {
      num2
    } And {
      dataB
    } When {
      (cells: TypedPipe[Cell[Position2D]], that: TypedPipe[Cell[Position2D]]) =>
        cells.pairwiseBetween(Over(First), Lower, that,
          Plus(Locate.OperatorString[Position1D, Position1D]("(%1$s+%2$s)")),
            Unbalanced(Reducers(123) |-> Reducers(456), Reducers(654) |-> Reducers(321)))
    } Then {
      _.toList.sortBy(_.position) shouldBe result24
    }
  }

  it should "return its first along pairwise in 2D" in {
    Given {
      num2
    } And {
      dataC
    } When {
      (cells: TypedPipe[Cell[Position2D]], that: TypedPipe[Cell[Position2D]]) =>
        cells.pairwiseBetween(Along(First), Lower, that, List(
          Plus(Locate.OperatorString[Position1D, Position1D]("(%1$s+%2$s)")),
          Minus(Locate.OperatorString[Position1D, Position1D]("(%1$s-%2$s)"))), InMemory())
    } Then {
      _.toList.sortBy(_.position) shouldBe result25
    }
  }

  it should "return its second over pairwise in 2D" in {
    Given {
      num2
    } And {
      dataD
    } When {
      (cells: TypedPipe[Cell[Position2D]], that: TypedPipe[Cell[Position2D]]) =>
        cells.pairwiseBetween(Over(Second), Lower, that, List(
          Plus(Locate.OperatorString[Position1D, Position1D]("(%1$s+%2$s)")),
          Minus(Locate.OperatorString[Position1D, Position1D]("(%1$s-%2$s)"))),
            Default(Reducers(123) |-> Reducers(456), Reducers(654) |-> Reducers(321)))
    } Then {
      _.toList.sortBy(_.position) shouldBe result26
    }
  }

  it should "return its second along pairwise in 2D" in {
    Given {
      num2
    } And {
      dataE
    } When {
      (cells: TypedPipe[Cell[Position2D]], that: TypedPipe[Cell[Position2D]]) =>
        cells.pairwiseBetween(Along(Second), Lower, that,
          Plus(Locate.OperatorString[Position1D, Position1D]("(%1$s+%2$s)")),
            Unbalanced(Reducers(123) |-> Reducers(456), Reducers(654) |-> Reducers(321)))
    } Then {
      _.toList.sortBy(_.position) shouldBe result27
    }
  }

  it should "return its first over pairwise in 3D" in {
    Given {
      num3
    } And {
      dataF
    } When {
      (cells: TypedPipe[Cell[Position3D]], that: TypedPipe[Cell[Position3D]]) =>
        cells.pairwiseBetween(Over(First), Lower, that,
          Plus(Locate.OperatorString[Position1D, Position2D]("(%1$s+%2$s)")), InMemory())
    } Then {
      _.toList.sortBy(_.position) shouldBe result28
    }
  }

  it should "return its first along pairwise in 3D" in {
    Given {
      num3
    } And {
      dataG
    } When {
      (cells: TypedPipe[Cell[Position3D]], that: TypedPipe[Cell[Position3D]]) =>
        cells.pairwiseBetween(Along(First), Lower, that, List(
          Plus(Locate.OperatorString[Position2D, Position1D]("(%1$s+%2$s)")),
          Minus(Locate.OperatorString[Position2D, Position1D]("(%1$s-%2$s)"))),
            Default(Reducers(123) |-> Reducers(456), Reducers(654) |-> Reducers(321)))
    } Then {
      _.toList.sortBy(_.position) shouldBe result29
    }
  }

  it should "return its second over pairwise in 3D" in {
    Given {
      num3
    } And {
      dataH
    } When {
      (cells: TypedPipe[Cell[Position3D]], that: TypedPipe[Cell[Position3D]]) =>
        cells.pairwiseBetween(Over(Second), Lower, that, List(
          Plus(Locate.OperatorString[Position1D, Position2D]("(%1$s+%2$s)")),
          Minus(Locate.OperatorString[Position1D, Position2D]("(%1$s-%2$s)"))),
            Unbalanced(Reducers(123) |-> Reducers(456), Reducers(654) |-> Reducers(321)))
    } Then {
      _.toList.sortBy(_.position) shouldBe result30
    }
  }

  it should "return its second along pairwise in 3D" in {
    Given {
      num3
    } And {
      dataI
    } When {
      (cells: TypedPipe[Cell[Position3D]], that: TypedPipe[Cell[Position3D]]) =>
        cells.pairwiseBetween(Along(Second), Lower, that,
          Plus(Locate.OperatorString[Position2D, Position1D]("(%1$s+%2$s)")), InMemory())
    } Then {
      _.toList.sortBy(_.position) shouldBe result31
    }
  }

  it should "return its third over pairwise in 3D" in {
    Given {
      num3
    } And {
      dataJ
    } When {
      (cells: TypedPipe[Cell[Position3D]], that: TypedPipe[Cell[Position3D]]) =>
        cells.pairwiseBetween(Over(Third), Lower, that, List(
          Plus(Locate.OperatorString[Position1D, Position2D]("(%1$s+%2$s)")),
          Minus(Locate.OperatorString[Position1D, Position2D]("(%1$s-%2$s)"))),
            Default(Reducers(123) |-> Reducers(456), Reducers(654) |-> Reducers(321)))
    } Then {
      _.toList.sortBy(_.position) shouldBe result32
    }
  }

  it should "return its third along pairwise in 3D" in {
    Given {
      num3
    } And {
      dataK
    } When {
      (cells: TypedPipe[Cell[Position3D]], that: TypedPipe[Cell[Position3D]]) =>
        cells.pairwiseBetween(Along(Third), Lower, that,
          Plus(Locate.OperatorString[Position2D, Position1D]("(%1$s+%2$s)")),
            Unbalanced(Reducers(123) |-> Reducers(456), Reducers(654) |-> Reducers(321)))
    } Then {
      _.toList.sortBy(_.position) shouldBe result33
    }
  }

  "A Matrix.pairwiseBetweenWithValue" should "return its first over pairwise in 1D" in {
    Given {
      num1
    } And {
      dataL
    } When {
      (cells: TypedPipe[Cell[Position1D]], that: TypedPipe[Cell[Position1D]]) =>
        cells.pairwiseBetweenWithValue(Over(First), Lower, that, TestMatrixPairwise.PlusX[Position1D, Position0D](),
          ValuePipe(ext), InMemory())
    } Then {
      _.toList.sortBy(_.position) shouldBe result34
    }
  }

  it should "return its first over pairwise in 2D" in {
    Given {
      num2
    } And {
      dataM
    } When {
      (cells: TypedPipe[Cell[Position2D]], that: TypedPipe[Cell[Position2D]]) =>
        cells.pairwiseBetweenWithValue(Over(First), Lower, that, TestMatrixPairwise.PlusX[Position1D, Position1D](),
          ValuePipe(ext), Default(Reducers(123) |-> Reducers(456), Reducers(654) |-> Reducers(321)))
    } Then {
      _.toList.sortBy(_.position) shouldBe result35
    }
  }

  it should "return its first along pairwise in 2D" in {
    Given {
      num2
    } And {
      dataN
    } When {
      (cells: TypedPipe[Cell[Position2D]], that: TypedPipe[Cell[Position2D]]) =>
        cells.pairwiseBetweenWithValue(Along(First), Lower, that, List(
          TestMatrixPairwise.PlusX[Position1D, Position1D](), TestMatrixPairwise.MinusX[Position1D, Position1D]()),
          ValuePipe(ext), Unbalanced(Reducers(123) |-> Reducers(456), Reducers(654) |-> Reducers(321)))
    } Then {
      _.toList.sortBy(_.position) shouldBe result36
    }
  }

  it should "return its second over pairwise in 2D" in {
    Given {
      num2
    } And {
      dataO
    } When {
      (cells: TypedPipe[Cell[Position2D]], that: TypedPipe[Cell[Position2D]]) =>
        cells.pairwiseBetweenWithValue(Over(Second), Lower, that, List(
          TestMatrixPairwise.PlusX[Position1D, Position1D](), TestMatrixPairwise.MinusX[Position1D, Position1D]()),
          ValuePipe(ext), InMemory())
    } Then {
      _.toList.sortBy(_.position) shouldBe result37
    }
  }

  it should "return its second along pairwise in 2D" in {
    Given {
      num2
    } And {
      dataP
    } When {
      (cells: TypedPipe[Cell[Position2D]], that: TypedPipe[Cell[Position2D]]) =>
        cells.pairwiseBetweenWithValue(Along(Second), Lower, that, TestMatrixPairwise.PlusX[Position1D, Position1D](),
          ValuePipe(ext), Default(Reducers(123) |-> Reducers(456), Reducers(654) |-> Reducers(321)))
    } Then {
      _.toList.sortBy(_.position) shouldBe result38
    }
  }

  it should "return its first over pairwise in 3D" in {
    Given {
      num3
    } And {
      dataQ
    } When {
      (cells: TypedPipe[Cell[Position3D]], that: TypedPipe[Cell[Position3D]]) =>
        cells.pairwiseBetweenWithValue(Over(First), Lower, that, TestMatrixPairwise.PlusX[Position1D, Position2D](),
          ValuePipe(ext), Unbalanced(Reducers(123) |-> Reducers(456), Reducers(654) |-> Reducers(321)))
    } Then {
      _.toList.sortBy(_.position) shouldBe result39
    }
  }

  it should "return its first along pairwise in 3D" in {
    Given {
      num3
    } And {
      dataR
    } When {
      (cells: TypedPipe[Cell[Position3D]], that: TypedPipe[Cell[Position3D]]) =>
        cells.pairwiseBetweenWithValue(Along(First), Lower, that, List(
          TestMatrixPairwise.PlusX[Position2D, Position1D](), TestMatrixPairwise.MinusX[Position2D, Position1D]()),
          ValuePipe(ext), InMemory())
    } Then {
      _.toList.sortBy(_.position) shouldBe result40
    }
  }

  it should "return its second over pairwise in 3D" in {
    Given {
      num3
    } And {
      dataS
    } When {
      (cells: TypedPipe[Cell[Position3D]], that: TypedPipe[Cell[Position3D]]) =>
        cells.pairwiseBetweenWithValue(Over(Second), Lower, that, List(
          TestMatrixPairwise.PlusX[Position1D, Position2D](), TestMatrixPairwise.MinusX[Position1D, Position2D]()),
          ValuePipe(ext), Default(Reducers(123) |-> Reducers(456), Reducers(654) |-> Reducers(321)))
    } Then {
      _.toList.sortBy(_.position) shouldBe result41
    }
  }

  it should "return its second along pairwise in 3D" in {
    Given {
      num3
    } And {
      dataT
    } When {
      (cells: TypedPipe[Cell[Position3D]], that: TypedPipe[Cell[Position3D]]) =>
        cells.pairwiseBetweenWithValue(Along(Second), Lower, that, TestMatrixPairwise.PlusX[Position2D, Position1D](),
          ValuePipe(ext), Unbalanced(Reducers(123) |-> Reducers(456), Reducers(654) |-> Reducers(321)))
    } Then {
      _.toList.sortBy(_.position) shouldBe result42
    }
  }

  it should "return its third over pairwise in 3D" in {
    Given {
      num3
    } And {
      dataU
    } When {
      (cells: TypedPipe[Cell[Position3D]], that: TypedPipe[Cell[Position3D]]) =>
        cells.pairwiseBetweenWithValue(Over(Third), Lower, that, List(
          TestMatrixPairwise.PlusX[Position1D, Position2D](), TestMatrixPairwise.MinusX[Position1D, Position2D]()),
          ValuePipe(ext), InMemory())
    } Then {
      _.toList.sortBy(_.position) shouldBe result43
    }
  }

  it should "return its third along pairwise in 3D" in {
    Given {
      num3
    } And {
      dataV
    } When {
      (cells: TypedPipe[Cell[Position3D]], that: TypedPipe[Cell[Position3D]]) =>
        cells.pairwiseBetweenWithValue(Along(Third), Lower, that, TestMatrixPairwise.PlusX[Position2D, Position1D](),
          ValuePipe(ext), Default(Reducers(123) |-> Reducers(456), Reducers(654) |-> Reducers(321)))
    } Then {
      _.toList.sortBy(_.position) shouldBe result44
    }
  }
}

class TestSparkMatrixPairwise extends TestMatrixPairwise {

  "A Matrix.pairwise" should "return its first over pairwise in 1D" in {
    toRDD(num1)
      .pairwise(Over(First), Lower, Plus(Locate.OperatorString[Position1D, Position0D]("(%1$s+%2$s)")), InMemory())
      .toList.sortBy(_.position) shouldBe result1
  }

  it should "return its first over pairwise in 2D" in {
    toRDD(num2)
      .pairwise(Over(First), Lower, Plus(Locate.OperatorString[Position1D, Position1D]("(%1$s+%2$s)")),
        Default(Reducers(123) |-> Reducers(456), Reducers(654) |-> Reducers(321)))
      .toList.sortBy(_.position) shouldBe result2
  }

  it should "return its first along pairwise in 2D" in {
    toRDD(num2)
      .pairwise(Along(First), Lower, List(
        Plus(Locate.OperatorString[Position1D, Position1D]("(%1$s+%2$s)")),
        Minus(Locate.OperatorString[Position1D, Position1D]("(%1$s-%2$s)"))),
          Unbalanced(Reducers(123) |-> Reducers(456), Reducers(654) |-> Reducers(321)))
      .toList.sortBy(_.position) shouldBe result3
  }

  it should "return its second over pairwise in 2D" in {
    toRDD(num2)
      .pairwise(Over(Second), Lower, List(
        Plus(Locate.OperatorString[Position1D, Position1D]("(%1$s+%2$s)")),
        Minus(Locate.OperatorString[Position1D, Position1D]("(%1$s-%2$s)"))), InMemory())
      .toList.sortBy(_.position) shouldBe result4
  }

  it should "return its second along pairwise in 2D" in {
    toRDD(num2)
      .pairwise(Along(Second), Lower, Plus(Locate.OperatorString[Position1D, Position1D]("(%1$s+%2$s)")),
        Default(Reducers(123) |-> Reducers(456), Reducers(654) |-> Reducers(321)))
      .toList.sortBy(_.position) shouldBe result5
  }

  it should "return its first over pairwise in 3D" in {
    toRDD(num3)
      .pairwise(Over(First), Lower, Plus(Locate.OperatorString[Position1D, Position2D]("(%1$s+%2$s)")),
        Unbalanced(Reducers(123) |-> Reducers(456), Reducers(654) |-> Reducers(321)))
      .toList.sortBy(_.position) shouldBe result6
  }

  it should "return its first along pairwise in 3D" in {
    toRDD(num3)
      .pairwise(Along(First), Lower, List(
        Plus(Locate.OperatorString[Position2D, Position1D]("(%1$s+%2$s)")),
        Minus(Locate.OperatorString[Position2D, Position1D]("(%1$s-%2$s)"))), InMemory())
      .toList.sortBy(_.position) shouldBe result7
  }

  it should "return its second over pairwise in 3D" in {
    toRDD(num3)
      .pairwise(Over(Second), Lower, List(
        Plus(Locate.OperatorString[Position1D, Position2D]("(%1$s+%2$s)")),
        Minus(Locate.OperatorString[Position1D, Position2D]("(%1$s-%2$s)"))),
          Default(Reducers(123) |-> Reducers(456), Reducers(654) |-> Reducers(321)))
      .toList.sortBy(_.position) shouldBe result8
  }

  it should "return its second along pairwise in 3D" in {
    toRDD(num3)
      .pairwise(Along(Second), Lower, Plus(Locate.OperatorString[Position2D, Position1D]("(%1$s+%2$s)")),
        Unbalanced(Reducers(123) |-> Reducers(456), Reducers(654) |-> Reducers(321)))
      .toList.sortBy(_.position) shouldBe result9
  }

  it should "return its third over pairwise in 3D" in {
    toRDD(num3)
      .pairwise(Over(Third), Lower, List(
        Plus(Locate.OperatorString[Position1D, Position2D]("(%1$s+%2$s)")),
        Minus(Locate.OperatorString[Position1D, Position2D]("(%1$s-%2$s)"))), InMemory())
      .toList.sortBy(_.position) shouldBe result10
  }

  it should "return its third along pairwise in 3D" in {
    toRDD(num3)
      .pairwise(Along(Third), Lower, Plus(Locate.OperatorString[Position2D, Position1D]("(%1$s+%2$s)")),
        Default(Reducers(123) |-> Reducers(456), Reducers(654) |-> Reducers(321)))
      .toList.sortBy(_.position) shouldBe result11
  }

  "A Matrix.pairwiseWithValue" should "return its first over pairwise in 1D" in {
    toRDD(num1)
      .pairwiseWithValue(Over(First), Lower, TestMatrixPairwise.PlusX[Position1D, Position0D](), ext,
        Unbalanced(Reducers(123) |-> Reducers(456), Reducers(654) |-> Reducers(321)))
      .toList.sortBy(_.position) shouldBe result12
  }

  it should "return its first over pairwise in 2D" in {
    toRDD(num2)
      .pairwiseWithValue(Over(First), Lower, TestMatrixPairwise.PlusX[Position1D, Position1D](), ext, InMemory())
      .toList.sortBy(_.position) shouldBe result13
  }

  it should "return its first along pairwise in 2D" in {
    toRDD(num2)
      .pairwiseWithValue(Along(First), Lower, List(TestMatrixPairwise.PlusX[Position1D, Position1D](),
        TestMatrixPairwise.MinusX[Position1D, Position1D]()), ext,
          Default(Reducers(123) |-> Reducers(456), Reducers(654) |-> Reducers(321)))
      .toList.sortBy(_.position) shouldBe result14
  }

  it should "return its second over pairwise in 2D" in {
    toRDD(num2)
      .pairwiseWithValue(Over(Second), Lower, List(TestMatrixPairwise.PlusX[Position1D, Position1D](),
        TestMatrixPairwise.MinusX[Position1D, Position1D]()), ext,
          Unbalanced(Reducers(123) |-> Reducers(456), Reducers(654) |-> Reducers(321)))
      .toList.sortBy(_.position) shouldBe result15
  }

  it should "return its second along pairwise in 2D" in {
    toRDD(num2)
      .pairwiseWithValue(Along(Second), Lower, TestMatrixPairwise.PlusX[Position1D, Position1D](), ext, InMemory())
      .toList.sortBy(_.position) shouldBe result16
  }

  it should "return its first over pairwise in 3D" in {
    toRDD(num3)
      .pairwiseWithValue(Over(First), Lower, TestMatrixPairwise.PlusX[Position1D, Position2D](), ext,
        Default(Reducers(123) |-> Reducers(456), Reducers(654) |-> Reducers(321)))
      .toList.sortBy(_.position) shouldBe result17
  }

  it should "return its first along pairwise in 3D" in {
    toRDD(num3)
      .pairwiseWithValue(Along(First), Lower, List(TestMatrixPairwise.PlusX[Position2D, Position1D](),
        TestMatrixPairwise.MinusX[Position2D, Position1D]()), ext,
          Unbalanced(Reducers(123) |-> Reducers(456), Reducers(654) |-> Reducers(321)))
      .toList.sortBy(_.position) shouldBe result18
  }

  it should "return its second over pairwise in 3D" in {
    toRDD(num3)
      .pairwiseWithValue(Over(Second), Lower, List(TestMatrixPairwise.PlusX[Position1D, Position2D](),
        TestMatrixPairwise.MinusX[Position1D, Position2D]()), ext, InMemory())
      .toList.sortBy(_.position) shouldBe result19
  }

  it should "return its second along pairwise in 3D" in {
    toRDD(num3)
      .pairwiseWithValue(Along(Second), Lower, TestMatrixPairwise.PlusX[Position2D, Position1D](), ext,
        Default(Reducers(123) |-> Reducers(456), Reducers(654) |-> Reducers(321)))
      .toList.sortBy(_.position) shouldBe result20
  }

  it should "return its third over pairwise in 3D" in {
    toRDD(num3)
      .pairwiseWithValue(Over(Third), Lower, List(TestMatrixPairwise.PlusX[Position1D, Position2D](),
        TestMatrixPairwise.MinusX[Position1D, Position2D]()), ext,
          Unbalanced(Reducers(123) |-> Reducers(456), Reducers(654) |-> Reducers(321)))
      .toList.sortBy(_.position) shouldBe result21
  }

  it should "return its third along pairwise in 3D" in {
    toRDD(num3)
      .pairwiseWithValue(Along(Third), Lower, TestMatrixPairwise.PlusX[Position2D, Position1D](), ext, InMemory())
      .toList.sortBy(_.position) shouldBe result22
  }

  "A Matrix.pairwiseBetween" should "return its first over pairwise in 1D" in {
    toRDD(num1)
      .pairwiseBetween(Over(First), Lower, toRDD(dataA),
        Plus(Locate.OperatorString[Position1D, Position0D]("(%1$s+%2$s)")),
          Default(Reducers(123) |-> Reducers(456), Reducers(654) |-> Reducers(321)))
      .toList.sortBy(_.position) shouldBe result23
  }

  it should "return its first over pairwise in 2D" in {
    toRDD(num2)
      .pairwiseBetween(Over(First), Lower, toRDD(dataB),
        Plus(Locate.OperatorString[Position1D, Position1D]("(%1$s+%2$s)")),
          Unbalanced(Reducers(123) |-> Reducers(456), Reducers(654) |-> Reducers(321)))
      .toList.sortBy(_.position) shouldBe result24
  }

  it should "return its first along pairwise in 2D" in {
    toRDD(num2)
      .pairwiseBetween(Along(First), Lower, toRDD(dataC), List(
        Plus(Locate.OperatorString[Position1D, Position1D]("(%1$s+%2$s)")),
        Minus(Locate.OperatorString[Position1D, Position1D]("(%1$s-%2$s)"))), InMemory())
      .toList.sortBy(_.position) shouldBe result25
  }

  it should "return its second over pairwise in 2D" in {
    toRDD(num2)
      .pairwiseBetween(Over(Second), Lower, toRDD(dataD), List(
        Plus(Locate.OperatorString[Position1D, Position1D]("(%1$s+%2$s)")),
        Minus(Locate.OperatorString[Position1D, Position1D]("(%1$s-%2$s)"))),
          Default(Reducers(123) |-> Reducers(456), Reducers(654) |-> Reducers(321)))
      .toList.sortBy(_.position) shouldBe result26
  }

  it should "return its second along pairwise in 2D" in {
    toRDD(num2)
      .pairwiseBetween(Along(Second), Lower, toRDD(dataE),
        Plus(Locate.OperatorString[Position1D, Position1D]("(%1$s+%2$s)")),
          Unbalanced(Reducers(123) |-> Reducers(456), Reducers(654) |-> Reducers(321)))
      .toList.sortBy(_.position) shouldBe result27
  }

  it should "return its first over pairwise in 3D" in {
    toRDD(num3)
      .pairwiseBetween(Over(First), Lower, toRDD(dataF),
        Plus(Locate.OperatorString[Position1D, Position2D]("(%1$s+%2$s)")), InMemory())
      .toList.sortBy(_.position) shouldBe result28
  }

  it should "return its first along pairwise in 3D" in {
    toRDD(num3)
      .pairwiseBetween(Along(First), Lower, toRDD(dataG), List(
        Plus(Locate.OperatorString[Position2D, Position1D]("(%1$s+%2$s)")),
        Minus(Locate.OperatorString[Position2D, Position1D]("(%1$s-%2$s)"))),
          Default(Reducers(123) |-> Reducers(456), Reducers(654) |-> Reducers(321)))
      .toList.sortBy(_.position) shouldBe result29
  }

  it should "return its second over pairwise in 3D" in {
    toRDD(num3)
      .pairwiseBetween(Over(Second), Lower, toRDD(dataH), List(
        Plus(Locate.OperatorString[Position1D, Position2D]("(%1$s+%2$s)")),
        Minus(Locate.OperatorString[Position1D, Position2D]("(%1$s-%2$s)"))),
          Unbalanced(Reducers(123) |-> Reducers(456), Reducers(654) |-> Reducers(321)))
      .toList.sortBy(_.position) shouldBe result30
  }

  it should "return its second along pairwise in 3D" in {
    toRDD(num3)
      .pairwiseBetween(Along(Second), Lower, toRDD(dataI),
        Plus(Locate.OperatorString[Position2D, Position1D]("(%1$s+%2$s)")), InMemory())
      .toList.sortBy(_.position) shouldBe result31
  }

  it should "return its third over pairwise in 3D" in {
    toRDD(num3)
      .pairwiseBetween(Over(Third), Lower, toRDD(dataJ), List(
        Plus(Locate.OperatorString[Position1D, Position2D]("(%1$s+%2$s)")),
        Minus(Locate.OperatorString[Position1D, Position2D]("(%1$s-%2$s)"))),
          Default(Reducers(123) |-> Reducers(456), Reducers(654) |-> Reducers(321)))
      .toList.sortBy(_.position) shouldBe result32
  }

  it should "return its third along pairwise in 3D" in {
    toRDD(num3)
      .pairwiseBetween(Along(Third), Lower, toRDD(dataK),
        Plus(Locate.OperatorString[Position2D, Position1D]("(%1$s+%2$s)")),
          Unbalanced(Reducers(123) |-> Reducers(456), Reducers(654) |-> Reducers(321)))
      .toList.sortBy(_.position) shouldBe result33
  }

  "A Matrix.pairwiseBetweenWithValue" should "return its first over pairwise in 1D" in {
    toRDD(num1)
      .pairwiseBetweenWithValue(Over(First), Lower, toRDD(dataL), TestMatrixPairwise.PlusX[Position1D, Position0D](),
        ext, InMemory())
      .toList.sortBy(_.position) shouldBe result34
  }

  it should "return its first over pairwise in 2D" in {
    toRDD(num2)
      .pairwiseBetweenWithValue(Over(First), Lower, toRDD(dataM), TestMatrixPairwise.PlusX[Position1D, Position1D](),
        ext, Default(Reducers(123) |-> Reducers(456), Reducers(654) |-> Reducers(321)))
      .toList.sortBy(_.position) shouldBe result35
  }

  it should "return its first along pairwise in 2D" in {
    toRDD(num2)
      .pairwiseBetweenWithValue(Along(First), Lower, toRDD(dataN), List(
        TestMatrixPairwise.PlusX[Position1D, Position1D](), TestMatrixPairwise.MinusX[Position1D, Position1D]()),
          ext, Unbalanced(Reducers(123) |-> Reducers(456), Reducers(654) |-> Reducers(321)))
      .toList.sortBy(_.position) shouldBe result36
  }

  it should "return its second over pairwise in 2D" in {
    toRDD(num2)
      .pairwiseBetweenWithValue(Over(Second), Lower, toRDD(dataO), List(
        TestMatrixPairwise.PlusX[Position1D, Position1D](), TestMatrixPairwise.MinusX[Position1D, Position1D]()),
          ext, InMemory())
      .toList.sortBy(_.position) shouldBe result37
  }

  it should "return its second along pairwise in 2D" in {
    toRDD(num2)
      .pairwiseBetweenWithValue(Along(Second), Lower, toRDD(dataP), TestMatrixPairwise.PlusX[Position1D, Position1D](),
        ext, Default(Reducers(123) |-> Reducers(456), Reducers(654) |-> Reducers(321)))
      .toList.sortBy(_.position) shouldBe result38
  }

  it should "return its first over pairwise in 3D" in {
    toRDD(num3)
      .pairwiseBetweenWithValue(Over(First), Lower, toRDD(dataQ), TestMatrixPairwise.PlusX[Position1D, Position2D](),
        ext, Unbalanced(Reducers(123) |-> Reducers(456), Reducers(654) |-> Reducers(321)))
      .toList.sortBy(_.position) shouldBe result39
  }

  it should "return its first along pairwise in 3D" in {
    toRDD(num3)
      .pairwiseBetweenWithValue(Along(First), Lower, toRDD(dataR), List(
        TestMatrixPairwise.PlusX[Position2D, Position1D](), TestMatrixPairwise.MinusX[Position2D, Position1D]()),
          ext, InMemory())
      .toList.sortBy(_.position) shouldBe result40
  }

  it should "return its second over pairwise in 3D" in {
    toRDD(num3)
      .pairwiseBetweenWithValue(Over(Second), Lower, toRDD(dataS), List(
        TestMatrixPairwise.PlusX[Position1D, Position2D](), TestMatrixPairwise.MinusX[Position1D, Position2D]()),
          ext, Default(Reducers(123) |-> Reducers(456), Reducers(654) |-> Reducers(321)))
      .toList.sortBy(_.position) shouldBe result41
  }

  it should "return its second along pairwise in 3D" in {
    toRDD(num3)
      .pairwiseBetweenWithValue(Along(Second), Lower, toRDD(dataT), TestMatrixPairwise.PlusX[Position2D, Position1D](),
        ext, Unbalanced(Reducers(123) |-> Reducers(456), Reducers(654) |-> Reducers(321)))
      .toList.sortBy(_.position) shouldBe result42
  }

  it should "return its third over pairwise in 3D" in {
    toRDD(num3)
      .pairwiseBetweenWithValue(Over(Third), Lower, toRDD(dataU), List(
        TestMatrixPairwise.PlusX[Position1D, Position2D](), TestMatrixPairwise.MinusX[Position1D, Position2D]()),
          ext, InMemory())
      .toList.sortBy(_.position) shouldBe result43
  }

  it should "return its third along pairwise in 3D" in {
    toRDD(num3)
      .pairwiseBetweenWithValue(Along(Third), Lower, toRDD(dataV), TestMatrixPairwise.PlusX[Position2D, Position1D](),
        ext, Default(Reducers(123) |-> Reducers(456), Reducers(654) |-> Reducers(321)))
      .toList.sortBy(_.position) shouldBe result44
  }
}

trait TestMatrixChange extends TestMatrix {

  val result1 = List(Cell(Position1D("bar"), Content(OrdinalSchema(StringCodex), "6.28")),
    Cell(Position1D("baz"), Content(OrdinalSchema(StringCodex), "9.42")),
    Cell(Position1D("foo"), Content(ContinuousSchema(DoubleCodex), 3.14)),
    Cell(Position1D("qux"), Content(OrdinalSchema(StringCodex), "12.56")))

  val result2 = List(Cell(Position2D("bar", 1), Content(OrdinalSchema(StringCodex), "6.28")),
    Cell(Position2D("bar", 2), Content(ContinuousSchema(DoubleCodex), 12.56)),
    Cell(Position2D("bar", 3), Content(OrdinalSchema(LongCodex), 19)),
    Cell(Position2D("baz", 1), Content(OrdinalSchema(StringCodex), "9.42")),
    Cell(Position2D("baz", 2), Content(DiscreteSchema(LongCodex), 19)),
    Cell(Position2D("foo", 1), Content(ContinuousSchema(DoubleCodex), 3.14)),
    Cell(Position2D("foo", 2), Content(ContinuousSchema(DoubleCodex), 6.28)),
    Cell(Position2D("foo", 3), Content(ContinuousSchema(DoubleCodex), 9.42)),
    Cell(Position2D("qux", 1), Content(OrdinalSchema(StringCodex), "12.56")))

  val result3 = List(Cell(Position2D("bar", 1), Content(OrdinalSchema(StringCodex), "6.28")),
    Cell(Position2D("bar", 2), Content(ContinuousSchema(DoubleCodex), 12.56)),
    Cell(Position2D("bar", 3), Content(ContinuousSchema(DoubleCodex), 19)),
    Cell(Position2D("baz", 1), Content(OrdinalSchema(StringCodex), "9.42")),
    Cell(Position2D("baz", 2), Content(DiscreteSchema(LongCodex), 19)),
    Cell(Position2D("foo", 1), Content(OrdinalSchema(StringCodex), "3.14")),
    Cell(Position2D("foo", 2), Content(ContinuousSchema(DoubleCodex), 6.28)),
    Cell(Position2D("foo", 3), Content(ContinuousSchema(DoubleCodex), 9.42)),
    Cell(Position2D("qux", 1), Content(OrdinalSchema(StringCodex), "12.56")))

  val result4 = List(Cell(Position2D("bar", 1), Content(OrdinalSchema(StringCodex), "6.28")),
    Cell(Position2D("bar", 2), Content(ContinuousSchema(DoubleCodex), 12.56)),
    Cell(Position2D("bar", 3), Content(ContinuousSchema(DoubleCodex), 19)),
    Cell(Position2D("baz", 1), Content(OrdinalSchema(StringCodex), "9.42")),
    Cell(Position2D("baz", 2), Content(DiscreteSchema(LongCodex), 19)),
    Cell(Position2D("foo", 1), Content(OrdinalSchema(StringCodex), "3.14")),
    Cell(Position2D("foo", 2), Content(ContinuousSchema(DoubleCodex), 6.28)),
    Cell(Position2D("foo", 3), Content(ContinuousSchema(DoubleCodex), 9.42)),
    Cell(Position2D("qux", 1), Content(OrdinalSchema(StringCodex), "12.56")))

  val result5 = List(Cell(Position2D("bar", 1), Content(OrdinalSchema(StringCodex), "6.28")),
    Cell(Position2D("bar", 2), Content(ContinuousSchema(DoubleCodex), 12.56)),
    Cell(Position2D("bar", 3), Content(OrdinalSchema(LongCodex), 19)),
    Cell(Position2D("baz", 1), Content(OrdinalSchema(StringCodex), "9.42")),
    Cell(Position2D("baz", 2), Content(DiscreteSchema(LongCodex), 19)),
    Cell(Position2D("foo", 1), Content(ContinuousSchema(DoubleCodex), 3.14)),
    Cell(Position2D("foo", 2), Content(ContinuousSchema(DoubleCodex), 6.28)),
    Cell(Position2D("foo", 3), Content(ContinuousSchema(DoubleCodex), 9.42)),
    Cell(Position2D("qux", 1), Content(OrdinalSchema(StringCodex), "12.56")))

  val result6 = List(Cell(Position3D("bar", 1, "xyz"), Content(OrdinalSchema(StringCodex), "6.28")),
    Cell(Position3D("bar", 2, "xyz"), Content(ContinuousSchema(DoubleCodex), 12.56)),
    Cell(Position3D("bar", 3, "xyz"), Content(OrdinalSchema(LongCodex), 19)),
    Cell(Position3D("baz", 1, "xyz"), Content(OrdinalSchema(StringCodex), "9.42")),
    Cell(Position3D("baz", 2, "xyz"), Content(DiscreteSchema(LongCodex), 19)),
    Cell(Position3D("foo", 1, "xyz"), Content(ContinuousSchema(DoubleCodex), 3.14)),
    Cell(Position3D("foo", 2, "xyz"), Content(ContinuousSchema(DoubleCodex), 6.28)),
    Cell(Position3D("foo", 3, "xyz"), Content(ContinuousSchema(DoubleCodex), 9.42)),
    Cell(Position3D("qux", 1, "xyz"), Content(OrdinalSchema(StringCodex), "12.56")))

  val result7 = List(Cell(Position3D("bar", 1, "xyz"), Content(OrdinalSchema(StringCodex), "6.28")),
    Cell(Position3D("bar", 2, "xyz"), Content(ContinuousSchema(DoubleCodex), 12.56)),
    Cell(Position3D("bar", 3, "xyz"), Content(ContinuousSchema(DoubleCodex), 19)),
    Cell(Position3D("baz", 1, "xyz"), Content(OrdinalSchema(StringCodex), "9.42")),
    Cell(Position3D("baz", 2, "xyz"), Content(DiscreteSchema(LongCodex), 19)),
    Cell(Position3D("foo", 1, "xyz"), Content(OrdinalSchema(StringCodex), "3.14")),
    Cell(Position3D("foo", 2, "xyz"), Content(ContinuousSchema(DoubleCodex), 6.28)),
    Cell(Position3D("foo", 3, "xyz"), Content(ContinuousSchema(DoubleCodex), 9.42)),
    Cell(Position3D("qux", 1, "xyz"), Content(OrdinalSchema(StringCodex), "12.56")))

  val result8 = List(Cell(Position3D("bar", 1, "xyz"), Content(OrdinalSchema(StringCodex), "6.28")),
    Cell(Position3D("bar", 2, "xyz"), Content(ContinuousSchema(DoubleCodex), 12.56)),
    Cell(Position3D("bar", 3, "xyz"), Content(ContinuousSchema(DoubleCodex), 19)),
    Cell(Position3D("baz", 1, "xyz"), Content(OrdinalSchema(StringCodex), "9.42")),
    Cell(Position3D("baz", 2, "xyz"), Content(DiscreteSchema(LongCodex), 19)),
    Cell(Position3D("foo", 1, "xyz"), Content(OrdinalSchema(StringCodex), "3.14")),
    Cell(Position3D("foo", 2, "xyz"), Content(ContinuousSchema(DoubleCodex), 6.28)),
    Cell(Position3D("foo", 3, "xyz"), Content(ContinuousSchema(DoubleCodex), 9.42)),
    Cell(Position3D("qux", 1, "xyz"), Content(OrdinalSchema(StringCodex), "12.56")))

  val result9 = List(Cell(Position3D("bar", 1, "xyz"), Content(OrdinalSchema(StringCodex), "6.28")),
    Cell(Position3D("bar", 2, "xyz"), Content(ContinuousSchema(DoubleCodex), 12.56)),
    Cell(Position3D("bar", 3, "xyz"), Content(OrdinalSchema(LongCodex), 19)),
    Cell(Position3D("baz", 1, "xyz"), Content(OrdinalSchema(StringCodex), "9.42")),
    Cell(Position3D("baz", 2, "xyz"), Content(DiscreteSchema(LongCodex), 19)),
    Cell(Position3D("foo", 1, "xyz"), Content(ContinuousSchema(DoubleCodex), 3.14)),
    Cell(Position3D("foo", 2, "xyz"), Content(ContinuousSchema(DoubleCodex), 6.28)),
    Cell(Position3D("foo", 3, "xyz"), Content(ContinuousSchema(DoubleCodex), 9.42)),
    Cell(Position3D("qux", 1, "xyz"), Content(OrdinalSchema(StringCodex), "12.56")))

  val result10 = List(Cell(Position3D("bar", 1, "xyz"), Content(ContinuousSchema(DoubleCodex), 6.28)),
    Cell(Position3D("bar", 2, "xyz"), Content(ContinuousSchema(DoubleCodex), 12.56)),
    Cell(Position3D("bar", 3, "xyz"), Content(ContinuousSchema(DoubleCodex), 19)),
    Cell(Position3D("baz", 1, "xyz"), Content(ContinuousSchema(DoubleCodex), 9.42)),
    Cell(Position3D("baz", 2, "xyz"), Content(ContinuousSchema(DoubleCodex), 19)),
    Cell(Position3D("foo", 1, "xyz"), Content(ContinuousSchema(DoubleCodex), 3.14)),
    Cell(Position3D("foo", 2, "xyz"), Content(ContinuousSchema(DoubleCodex), 6.28)),
    Cell(Position3D("foo", 3, "xyz"), Content(ContinuousSchema(DoubleCodex), 9.42)),
    Cell(Position3D("qux", 1, "xyz"), Content(ContinuousSchema(DoubleCodex), 12.56)))

  val result11 = List(Cell(Position3D("bar", 1, "xyz"), Content(OrdinalSchema(StringCodex), "6.28")),
    Cell(Position3D("bar", 2, "xyz"), Content(ContinuousSchema(DoubleCodex), 12.56)),
    Cell(Position3D("bar", 3, "xyz"), Content(OrdinalSchema(LongCodex), 19)),
    Cell(Position3D("baz", 1, "xyz"), Content(OrdinalSchema(StringCodex), "9.42")),
    Cell(Position3D("baz", 2, "xyz"), Content(DiscreteSchema(LongCodex), 19)),
    Cell(Position3D("foo", 1, "xyz"), Content(ContinuousSchema(DoubleCodex), 3.14)),
    Cell(Position3D("foo", 2, "xyz"), Content(ContinuousSchema(DoubleCodex), 6.28)),
    Cell(Position3D("foo", 3, "xyz"), Content(NominalSchema(StringCodex), "9.42")),
    Cell(Position3D("foo", 4, "xyz"), Content(DateSchema(DateCodex("yyyy-MM-dd hh:mm:ss")),
      (new java.text.SimpleDateFormat("yyyy-MM-dd hh:mm:ss")).parse("2000-01-01 12:56:00"))),
    Cell(Position3D("qux", 1, "xyz"), Content(OrdinalSchema(StringCodex), "12.56")))
}

class TestScaldingMatrixChange extends TestMatrixChange with TBddDsl {

  "A Matrix.change" should "return its first over data in 1D" in {
    Given {
      data1
    } When {
      cells: TypedPipe[Cell[Position1D]] =>
        cells.change(Over(First), "foo", ContinuousSchema(DoubleCodex))
    } Then {
      _.toList.sortBy(_.position) shouldBe result1
    }
  }

  it should "return its first over data in 2D" in {
    Given {
      data2
    } When {
      cells: TypedPipe[Cell[Position2D]] =>
        cells.change(Over(First), "foo", ContinuousSchema(DoubleCodex))
    } Then {
      _.toList.sortBy(_.position) shouldBe result2
    }
  }

  it should "return its first along data in 2D" in {
    Given {
      data2
    } When {
      cells: TypedPipe[Cell[Position2D]] =>
        cells.change(Along(First), List(3, 4), ContinuousSchema(DoubleCodex))
    } Then {
      _.toList.sortBy(_.position) shouldBe result3
    }
  }

  it should "return its second over data in 2D" in {
    Given {
      data2
    } When {
      cells: TypedPipe[Cell[Position2D]] =>
        cells.change(Over(Second), List(3, 4), ContinuousSchema(DoubleCodex))
    } Then {
      _.toList.sortBy(_.position) shouldBe result4
    }
  }

  it should "return its second along data in 2D" in {
    Given {
      data2
    } When {
      cells: TypedPipe[Cell[Position2D]] =>
        cells.change(Along(Second), "foo", ContinuousSchema(DoubleCodex))
    } Then {
      _.toList.sortBy(_.position) shouldBe result5
    }
  }

  it should "return its first over data in 3D" in {
    Given {
      data3
    } When {
      cells: TypedPipe[Cell[Position3D]] =>
        cells.change(Over(First), "foo", ContinuousSchema(DoubleCodex))
    } Then {
      _.toList.sortBy(_.position) shouldBe result6
    }
  }

  it should "return its first along data in 3D" in {
    Given {
      data3
    } When {
      cells: TypedPipe[Cell[Position3D]] =>
        cells.change(Along(First), List(Position2D(3, "xyz"), Position2D(4, "xyz")),
          ContinuousSchema(DoubleCodex))
    } Then {
      _.toList.sortBy(_.position) shouldBe result7
    }
  }

  it should "return its second over data in 3D" in {
    Given {
      data3
    } When {
      cells: TypedPipe[Cell[Position3D]] =>
        cells.change(Over(Second), List(3, 4), ContinuousSchema(DoubleCodex))
    } Then {
      _.toList.sortBy(_.position) shouldBe result8
    }
  }

  it should "return its second along data in 3D" in {
    Given {
      data3
    } When {
      cells: TypedPipe[Cell[Position3D]] =>
        cells.change(Along(Second), Position2D("foo", "xyz"), ContinuousSchema(DoubleCodex))
    } Then {
      _.toList.sortBy(_.position) shouldBe result9
    }
  }

  it should "return its third over data in 3D" in {
    Given {
      data3
    } When {
      cells: TypedPipe[Cell[Position3D]] =>
        cells.change(Over(Third), List("xyz"), ContinuousSchema(DoubleCodex))
    } Then {
      _.toList.sortBy(_.position) shouldBe result10
    }
  }

  it should "return its third along data in 3D" in {
    Given {
      data3
    } When {
      cells: TypedPipe[Cell[Position3D]] =>
        cells.change(Along(Third), Position2D("foo", 1), ContinuousSchema(DoubleCodex))
    } Then {
      _.toList.sortBy(_.position) shouldBe result11
    }
  }
}

class TestSparkMatrixChange extends TestMatrixChange {

  "A Matrix.change" should "return its first over data in 1D" in {
    toRDD(data1)
      .change(Over(First), "foo", ContinuousSchema(DoubleCodex))
      .toList.sortBy(_.position) shouldBe result1
  }

  it should "return its first over data in 2D" in {
    toRDD(data2)
      .change(Over(First), "foo", ContinuousSchema(DoubleCodex))
      .toList.sortBy(_.position) shouldBe result2
  }

  it should "return its first along data in 2D" in {
    toRDD(data2)
      .change(Along(First), List(3, 4), ContinuousSchema(DoubleCodex))
      .toList.sortBy(_.position) shouldBe result3
  }

  it should "return its second over data in 2D" in {
    toRDD(data2)
      .change(Over(Second), List(3, 4), ContinuousSchema(DoubleCodex))
      .toList.sortBy(_.position) shouldBe result4
  }

  it should "return its second along data in 2D" in {
    toRDD(data2)
      .change(Along(Second), "foo", ContinuousSchema(DoubleCodex))
      .toList.sortBy(_.position) shouldBe result5
  }

  it should "return its first over data in 3D" in {
    toRDD(data3)
      .change(Over(First), "foo", ContinuousSchema(DoubleCodex))
      .toList.sortBy(_.position) shouldBe result6
  }

  it should "return its first along data in 3D" in {
    toRDD(data3)
      .change(Along(First), List(Position2D(3, "xyz"), Position2D(4, "xyz")), ContinuousSchema(DoubleCodex))
      .toList.sortBy(_.position) shouldBe result7
  }

  it should "return its second over data in 3D" in {
    toRDD(data3)
      .change(Over(Second), List(3, 4), ContinuousSchema(DoubleCodex))
      .toList.sortBy(_.position) shouldBe result8
  }

  it should "return its second along data in 3D" in {
    toRDD(data3)
      .change(Along(Second), Position2D("foo", "xyz"), ContinuousSchema(DoubleCodex))
      .toList.sortBy(_.position) shouldBe result9
  }

  it should "return its third over data in 3D" in {
    toRDD(data3)
      .change(Over(Third), List("xyz"), ContinuousSchema(DoubleCodex))
      .toList.sortBy(_.position) shouldBe result10
  }

  it should "return its third along data in 3D" in {
    toRDD(data3)
      .change(Along(Third), Position2D("foo", 1), ContinuousSchema(DoubleCodex))
      .toList.sortBy(_.position) shouldBe result11
  }
}

trait TestMatrixSet extends TestMatrix {

  val dataA = List(Cell(Position1D("foo"), Content(ContinuousSchema(DoubleCodex), 1)),
    Cell(Position1D("quxx"), Content(ContinuousSchema(DoubleCodex), 2)))

  val dataB = List(Cell(Position2D("foo", 2), Content(ContinuousSchema(DoubleCodex), 1)),
    Cell(Position2D("quxx", 5), Content(ContinuousSchema(DoubleCodex), 2)))

  val dataC = List(Cell(Position3D("foo", 2, "xyz"), Content(ContinuousSchema(DoubleCodex), 1)),
    Cell(Position3D("quxx", 5, "abc"), Content(ContinuousSchema(DoubleCodex), 2)))

  val result1 = List(Cell(Position1D("bar"), Content(OrdinalSchema(StringCodex), "6.28")),
    Cell(Position1D("baz"), Content(OrdinalSchema(StringCodex), "9.42")),
    Cell(Position1D("foo"), Content(ContinuousSchema(DoubleCodex), 1)),
    Cell(Position1D("qux"), Content(OrdinalSchema(StringCodex), "12.56")))

  val result2 = List(Cell(Position1D("bar"), Content(OrdinalSchema(StringCodex), "6.28")),
    Cell(Position1D("baz"), Content(OrdinalSchema(StringCodex), "9.42")),
    Cell(Position1D("foo"), Content(ContinuousSchema(DoubleCodex), 1)),
    Cell(Position1D("qux"), Content(OrdinalSchema(StringCodex), "12.56")),
    Cell(Position1D("quxx"), Content(ContinuousSchema(DoubleCodex), 1)))

  val result3 = List(Cell(Position1D("bar"), Content(OrdinalSchema(StringCodex), "6.28")),
    Cell(Position1D("baz"), Content(OrdinalSchema(StringCodex), "9.42")),
    Cell(Position1D("foo"), Content(ContinuousSchema(DoubleCodex), 1)),
    Cell(Position1D("qux"), Content(OrdinalSchema(StringCodex), "12.56")),
    Cell(Position1D("quxx"), Content(ContinuousSchema(DoubleCodex), 2)))

  val result4 = List(Cell(Position2D("bar", 1), Content(OrdinalSchema(StringCodex), "6.28")),
    Cell(Position2D("bar", 2), Content(ContinuousSchema(DoubleCodex), 12.56)),
    Cell(Position2D("bar", 3), Content(OrdinalSchema(LongCodex), 19)),
    Cell(Position2D("baz", 1), Content(OrdinalSchema(StringCodex), "9.42")),
    Cell(Position2D("baz", 2), Content(DiscreteSchema(LongCodex), 19)),
    Cell(Position2D("foo", 1), Content(OrdinalSchema(StringCodex), "3.14")),
    Cell(Position2D("foo", 2), Content(ContinuousSchema(DoubleCodex), 1)),
    Cell(Position2D("foo", 3), Content(NominalSchema(StringCodex), "9.42")),
    Cell(Position2D("foo", 4), Content(DateSchema(DateCodex("yyyy-MM-dd hh:mm:ss")),
      (new java.text.SimpleDateFormat("yyyy-MM-dd hh:mm:ss")).parse("2000-01-01 12:56:00"))),
    Cell(Position2D("qux", 1), Content(OrdinalSchema(StringCodex), "12.56")))

  val result5 = List(Cell(Position2D("bar", 1), Content(OrdinalSchema(StringCodex), "6.28")),
    Cell(Position2D("bar", 2), Content(ContinuousSchema(DoubleCodex), 12.56)),
    Cell(Position2D("bar", 3), Content(OrdinalSchema(LongCodex), 19)),
    Cell(Position2D("baz", 1), Content(OrdinalSchema(StringCodex), "9.42")),
    Cell(Position2D("baz", 2), Content(DiscreteSchema(LongCodex), 19)),
    Cell(Position2D("foo", 1), Content(OrdinalSchema(StringCodex), "3.14")),
    Cell(Position2D("foo", 2), Content(ContinuousSchema(DoubleCodex), 1)),
    Cell(Position2D("foo", 3), Content(NominalSchema(StringCodex), "9.42")),
    Cell(Position2D("foo", 4), Content(DateSchema(DateCodex("yyyy-MM-dd hh:mm:ss")),
      (new java.text.SimpleDateFormat("yyyy-MM-dd hh:mm:ss")).parse("2000-01-01 12:56:00"))),
    Cell(Position2D("qux", 1), Content(OrdinalSchema(StringCodex), "12.56")),
    Cell(Position2D("quxx", 5), Content(ContinuousSchema(DoubleCodex), 1)))

  val result6 = List(Cell(Position2D("bar", 1), Content(OrdinalSchema(StringCodex), "6.28")),
    Cell(Position2D("bar", 2), Content(ContinuousSchema(DoubleCodex), 12.56)),
    Cell(Position2D("bar", 3), Content(OrdinalSchema(LongCodex), 19)),
    Cell(Position2D("baz", 1), Content(OrdinalSchema(StringCodex), "9.42")),
    Cell(Position2D("baz", 2), Content(DiscreteSchema(LongCodex), 19)),
    Cell(Position2D("foo", 1), Content(OrdinalSchema(StringCodex), "3.14")),
    Cell(Position2D("foo", 2), Content(ContinuousSchema(DoubleCodex), 1)),
    Cell(Position2D("foo", 3), Content(NominalSchema(StringCodex), "9.42")),
    Cell(Position2D("foo", 4), Content(DateSchema(DateCodex("yyyy-MM-dd hh:mm:ss")),
      (new java.text.SimpleDateFormat("yyyy-MM-dd hh:mm:ss")).parse("2000-01-01 12:56:00"))),
    Cell(Position2D("qux", 1), Content(OrdinalSchema(StringCodex), "12.56")),
    Cell(Position2D("quxx", 5), Content(ContinuousSchema(DoubleCodex), 2)))

  val result7 = List(Cell(Position3D("bar", 1, "xyz"), Content(OrdinalSchema(StringCodex), "6.28")),
    Cell(Position3D("bar", 2, "xyz"), Content(ContinuousSchema(DoubleCodex), 12.56)),
    Cell(Position3D("bar", 3, "xyz"), Content(OrdinalSchema(LongCodex), 19)),
    Cell(Position3D("baz", 1, "xyz"), Content(OrdinalSchema(StringCodex), "9.42")),
    Cell(Position3D("baz", 2, "xyz"), Content(DiscreteSchema(LongCodex), 19)),
    Cell(Position3D("foo", 1, "xyz"), Content(OrdinalSchema(StringCodex), "3.14")),
    Cell(Position3D("foo", 2, "xyz"), Content(ContinuousSchema(DoubleCodex), 1)),
    Cell(Position3D("foo", 3, "xyz"), Content(NominalSchema(StringCodex), "9.42")),
    Cell(Position3D("foo", 4, "xyz"), Content(DateSchema(DateCodex("yyyy-MM-dd hh:mm:ss")),
      (new java.text.SimpleDateFormat("yyyy-MM-dd hh:mm:ss")).parse("2000-01-01 12:56:00"))),
    Cell(Position3D("qux", 1, "xyz"), Content(OrdinalSchema(StringCodex), "12.56")))

  val result8 = List(Cell(Position3D("bar", 1, "xyz"), Content(OrdinalSchema(StringCodex), "6.28")),
    Cell(Position3D("bar", 2, "xyz"), Content(ContinuousSchema(DoubleCodex), 12.56)),
    Cell(Position3D("bar", 3, "xyz"), Content(OrdinalSchema(LongCodex), 19)),
    Cell(Position3D("baz", 1, "xyz"), Content(OrdinalSchema(StringCodex), "9.42")),
    Cell(Position3D("baz", 2, "xyz"), Content(DiscreteSchema(LongCodex), 19)),
    Cell(Position3D("foo", 1, "xyz"), Content(OrdinalSchema(StringCodex), "3.14")),
    Cell(Position3D("foo", 2, "xyz"), Content(ContinuousSchema(DoubleCodex), 1)),
    Cell(Position3D("foo", 3, "xyz"), Content(NominalSchema(StringCodex), "9.42")),
    Cell(Position3D("foo", 4, "xyz"), Content(DateSchema(DateCodex("yyyy-MM-dd hh:mm:ss")),
      (new java.text.SimpleDateFormat("yyyy-MM-dd hh:mm:ss")).parse("2000-01-01 12:56:00"))),
    Cell(Position3D("qux", 1, "xyz"), Content(OrdinalSchema(StringCodex), "12.56")),
    Cell(Position3D("quxx", 5, "abc"), Content(ContinuousSchema(DoubleCodex), 1)))

  val result9 = List(Cell(Position3D("bar", 1, "xyz"), Content(OrdinalSchema(StringCodex), "6.28")),
    Cell(Position3D("bar", 2, "xyz"), Content(ContinuousSchema(DoubleCodex), 12.56)),
    Cell(Position3D("bar", 3, "xyz"), Content(OrdinalSchema(LongCodex), 19)),
    Cell(Position3D("baz", 1, "xyz"), Content(OrdinalSchema(StringCodex), "9.42")),
    Cell(Position3D("baz", 2, "xyz"), Content(DiscreteSchema(LongCodex), 19)),
    Cell(Position3D("foo", 1, "xyz"), Content(OrdinalSchema(StringCodex), "3.14")),
    Cell(Position3D("foo", 2, "xyz"), Content(ContinuousSchema(DoubleCodex), 1)),
    Cell(Position3D("foo", 3, "xyz"), Content(NominalSchema(StringCodex), "9.42")),
    Cell(Position3D("foo", 4, "xyz"), Content(DateSchema(DateCodex("yyyy-MM-dd hh:mm:ss")),
      (new java.text.SimpleDateFormat("yyyy-MM-dd hh:mm:ss")).parse("2000-01-01 12:56:00"))),
    Cell(Position3D("qux", 1, "xyz"), Content(OrdinalSchema(StringCodex), "12.56")),
    Cell(Position3D("quxx", 5, "abc"), Content(ContinuousSchema(DoubleCodex), 2)))
}

class TestScaldingMatrixSet extends TestMatrixSet with TBddDsl {

  "A Matrix.set" should "return its updated data in 1D" in {
    Given {
      data1
    } When {
      cells: TypedPipe[Cell[Position1D]] =>
<<<<<<< HEAD
        cells.set("foo", Content(ContinuousSchema[Codex.DoubleCodex](), 1), Default())
=======
        cells.set("foo", Content(ContinuousSchema(DoubleCodex), 1))
>>>>>>> 5e7c3d50
    } Then {
      _.toList.sortBy(_.position) shouldBe result1
    }
  }

  it should "return its updated and added data in 1D" in {
    Given {
      data1
    } When {
      cells: TypedPipe[Cell[Position1D]] =>
<<<<<<< HEAD
        cells.set(List("foo", "quxx"), Content(ContinuousSchema[Codex.DoubleCodex](), 1), Default(Reducers(123)))
=======
        cells.set(List("foo", "quxx"), Content(ContinuousSchema(DoubleCodex), 1))
>>>>>>> 5e7c3d50
    } Then {
      _.toList.sortBy(_.position) shouldBe result2
    }
  }

  it should "return its matrix updated data in 1D" in {
    Given {
      data1
    } And {
      dataA
    } When {
      (cells: TypedPipe[Cell[Position1D]], that: TypedPipe[Cell[Position1D]]) =>
        cells.set(that, Default())
    } Then {
      _.toList.sortBy(_.position) shouldBe result3
    }
  }

  it should "return its updated data in 2D" in {
    Given {
      data2
    } When {
      cells: TypedPipe[Cell[Position2D]] =>
<<<<<<< HEAD
        cells.set(Position2D("foo", 2), Content(ContinuousSchema[Codex.DoubleCodex](), 1), Default(Reducers(123)))
=======
        cells.set(Position2D("foo", 2), Content(ContinuousSchema(DoubleCodex), 1))
>>>>>>> 5e7c3d50
    } Then {
      _.toList.sortBy(_.position) shouldBe result4
    }
  }

  it should "return its updated and added data in 2D" in {
    Given {
      data2
    } When {
      cells: TypedPipe[Cell[Position2D]] =>
        cells.set(List(Position2D("foo", 2), Position2D("quxx", 5)),
<<<<<<< HEAD
          Content(ContinuousSchema[Codex.DoubleCodex](), 1), Default())
=======
          Content(ContinuousSchema(DoubleCodex), 1))
>>>>>>> 5e7c3d50
    } Then {
      _.toList.sortBy(_.position) shouldBe result5
    }
  }

  it should "return its matrix updated data in 2D" in {
    Given {
      data2
    } And {
      dataB
    } When {
      (cells: TypedPipe[Cell[Position2D]], that: TypedPipe[Cell[Position2D]]) =>
        cells.set(that, Default(Reducers(123)))
    } Then {
      _.toList.sortBy(_.position) shouldBe result6
    }
  }

  it should "return its updated data in 3D" in {
    Given {
      data3
    } When {
      cells: TypedPipe[Cell[Position3D]] =>
<<<<<<< HEAD
        cells.set(Position3D("foo", 2, "xyz"), Content(ContinuousSchema[Codex.DoubleCodex](), 1), Default())
=======
        cells.set(Position3D("foo", 2, "xyz"), Content(ContinuousSchema(DoubleCodex), 1))
>>>>>>> 5e7c3d50
    } Then {
      _.toList.sortBy(_.position) shouldBe result7
    }
  }

  it should "return its updated and added data in 3D" in {
    Given {
      data3
    } When {
      cells: TypedPipe[Cell[Position3D]] =>
        cells.set(List(Position3D("foo", 2, "xyz"), Position3D("quxx", 5, "abc")),
<<<<<<< HEAD
          Content(ContinuousSchema[Codex.DoubleCodex](), 1), Default(Reducers(123)))
=======
          Content(ContinuousSchema(DoubleCodex), 1))
>>>>>>> 5e7c3d50
    } Then {
      _.toList.sortBy(_.position) shouldBe result8
    }
  }

  it should "return its matrix updated data in 3D" in {
    Given {
      data3
    } And {
      dataC
    } When {
      (cells: TypedPipe[Cell[Position3D]], that: TypedPipe[Cell[Position3D]]) =>
        cells.set(that, Default())
    } Then {
      _.toList.sortBy(_.position) shouldBe result9
    }
  }
}

class TestSparkMatrixSet extends TestMatrixSet {

  "A Matrix.set" should "return its updated data in 1D" in {
    toRDD(data1)
<<<<<<< HEAD
      .set("foo", Content(ContinuousSchema[Codex.DoubleCodex](), 1), Default())
=======
      .set("foo", Content(ContinuousSchema(DoubleCodex), 1))
>>>>>>> 5e7c3d50
      .toList.sortBy(_.position) shouldBe result1
  }

  it should "return its updated and added data in 1D" in {
    toRDD(data1)
<<<<<<< HEAD
      .set(List("foo", "quxx"), Content(ContinuousSchema[Codex.DoubleCodex](), 1), Default(Reducers(123)))
=======
      .set(List("foo", "quxx"), Content(ContinuousSchema(DoubleCodex), 1))
>>>>>>> 5e7c3d50
      .toList.sortBy(_.position) shouldBe result2
  }

  it should "return its matrix updated data in 1D" in {
    toRDD(data1)
      .set(toRDD(dataA), Default())
      .toList.sortBy(_.position) shouldBe result3
  }

  it should "return its updated data in 2D" in {
    toRDD(data2)
<<<<<<< HEAD
      .set(Position2D("foo", 2), Content(ContinuousSchema[Codex.DoubleCodex](), 1), Default(Reducers(123)))
=======
      .set(Position2D("foo", 2), Content(ContinuousSchema(DoubleCodex), 1))
>>>>>>> 5e7c3d50
      .toList.sortBy(_.position) shouldBe result4
  }

  it should "return its updated and added data in 2D" in {
    toRDD(data2)
<<<<<<< HEAD
      .set(List(Position2D("foo", 2), Position2D("quxx", 5)), Content(ContinuousSchema[Codex.DoubleCodex](), 1),
        Default())
=======
      .set(List(Position2D("foo", 2), Position2D("quxx", 5)), Content(ContinuousSchema(DoubleCodex), 1))
>>>>>>> 5e7c3d50
      .toList.sortBy(_.position) shouldBe result5
  }

  it should "return its matrix updated data in 2D" in {
    toRDD(data2)
      .set(toRDD(dataB), Default(Reducers(123)))
      .toList.sortBy(_.position) shouldBe result6
  }

  it should "return its updated data in 3D" in {
    toRDD(data3)
<<<<<<< HEAD
      .set(Position3D("foo", 2, "xyz"), Content(ContinuousSchema[Codex.DoubleCodex](), 1), Default())
=======
      .set(Position3D("foo", 2, "xyz"), Content(ContinuousSchema(DoubleCodex), 1))
>>>>>>> 5e7c3d50
      .toList.sortBy(_.position) shouldBe result7
  }

  it should "return its updated and added data in 3D" in {
    toRDD(data3)
      .set(List(Position3D("foo", 2, "xyz"), Position3D("quxx", 5, "abc")),
<<<<<<< HEAD
        Content(ContinuousSchema[Codex.DoubleCodex](), 1), Default(Reducers(123)))
=======
        Content(ContinuousSchema(DoubleCodex), 1))
>>>>>>> 5e7c3d50
      .toList.sortBy(_.position) shouldBe result8
  }

  it should "return its matrix updated data in 3D" in {
    toRDD(data3)
      .set(toRDD(dataC), Default())
      .toList.sortBy(_.position) shouldBe result9
  }
}

trait TestMatrixTransform extends TestMatrix {

  val ext = Map(
    Position1D("foo") -> Map(Position1D("max.abs") -> Content(ContinuousSchema(DoubleCodex), 3.14),
      Position1D("mean") -> Content(ContinuousSchema(DoubleCodex), 3.14),
      Position1D("sd") -> Content(ContinuousSchema(DoubleCodex), 1)),
    Position1D("bar") -> Map(Position1D("max.abs") -> Content(ContinuousSchema(DoubleCodex), 6.28),
      Position1D("mean") -> Content(ContinuousSchema(DoubleCodex), 3.14),
      Position1D("sd") -> Content(ContinuousSchema(DoubleCodex), 2)),
    Position1D("baz") -> Map(Position1D("max.abs") -> Content(ContinuousSchema(DoubleCodex), 9.42),
      Position1D("mean") -> Content(ContinuousSchema(DoubleCodex), 3.14),
      Position1D("sd") -> Content(ContinuousSchema(DoubleCodex), 3)),
    Position1D("qux") -> Map(Position1D("max.abs") -> Content(ContinuousSchema(DoubleCodex), 12.56),
      Position1D("mean") -> Content(ContinuousSchema(DoubleCodex), 3.14),
      Position1D("sd") -> Content(ContinuousSchema(DoubleCodex), 4)))

  val result1 = List(Cell(Position1D("bar.ind"), Content(DiscreteSchema(LongCodex), 1)),
    Cell(Position1D("baz.ind"), Content(DiscreteSchema(LongCodex), 1)),
    Cell(Position1D("foo.ind"), Content(DiscreteSchema(LongCodex), 1)),
    Cell(Position1D("qux.ind"), Content(DiscreteSchema(LongCodex), 1)))

  val result2 = List(Cell(Position2D("bar.ind", 1), Content(DiscreteSchema(LongCodex), 1)),
    Cell(Position2D("bar.ind", 2), Content(DiscreteSchema(LongCodex), 1)),
    Cell(Position2D("bar.ind", 3), Content(DiscreteSchema(LongCodex), 1)),
    Cell(Position2D("bar=19", 3), Content(DiscreteSchema(LongCodex), 1)),
    Cell(Position2D("bar=6.28", 1), Content(DiscreteSchema(LongCodex), 1)),
    Cell(Position2D("baz.ind", 1), Content(DiscreteSchema(LongCodex), 1)),
    Cell(Position2D("baz.ind", 2), Content(DiscreteSchema(LongCodex), 1)),
    Cell(Position2D("baz=9.42", 1), Content(DiscreteSchema(LongCodex), 1)),
    Cell(Position2D("foo.ind", 1), Content(DiscreteSchema(LongCodex), 1)),
    Cell(Position2D("foo.ind", 2), Content(DiscreteSchema(LongCodex), 1)),
    Cell(Position2D("foo.ind", 3), Content(DiscreteSchema(LongCodex), 1)),
    Cell(Position2D("foo.ind", 4), Content(DiscreteSchema(LongCodex), 1)),
    Cell(Position2D("foo=3.14", 1), Content(DiscreteSchema(LongCodex), 1)),
    Cell(Position2D("foo=9.42", 3), Content(DiscreteSchema(LongCodex), 1)),
    Cell(Position2D("qux.ind", 1), Content(DiscreteSchema(LongCodex), 1)),
    Cell(Position2D("qux=12.56", 1), Content(DiscreteSchema(LongCodex), 1)))

  val result3 = List(Cell(Position3D("bar.ind", 1, "xyz"), Content(DiscreteSchema(LongCodex), 1)),
    Cell(Position3D("bar.ind", 2, "xyz"), Content(DiscreteSchema(LongCodex), 1)),
    Cell(Position3D("bar.ind", 3, "xyz"), Content(DiscreteSchema(LongCodex), 1)),
    Cell(Position3D("bar=19", 3, "xyz"), Content(DiscreteSchema(LongCodex), 1)),
    Cell(Position3D("bar=6.28", 1, "xyz"), Content(DiscreteSchema(LongCodex), 1)),
    Cell(Position3D("baz.ind", 1, "xyz"), Content(DiscreteSchema(LongCodex), 1)),
    Cell(Position3D("baz.ind", 2, "xyz"), Content(DiscreteSchema(LongCodex), 1)),
    Cell(Position3D("baz=9.42", 1, "xyz"), Content(DiscreteSchema(LongCodex), 1)),
    Cell(Position3D("foo.ind", 1, "xyz"), Content(DiscreteSchema(LongCodex), 1)),
    Cell(Position3D("foo.ind", 2, "xyz"), Content(DiscreteSchema(LongCodex), 1)),
    Cell(Position3D("foo.ind", 3, "xyz"), Content(DiscreteSchema(LongCodex), 1)),
    Cell(Position3D("foo.ind", 4, "xyz"), Content(DiscreteSchema(LongCodex), 1)),
    Cell(Position3D("foo=3.14", 1, "xyz"), Content(DiscreteSchema(LongCodex), 1)),
    Cell(Position3D("foo=9.42", 3, "xyz"), Content(DiscreteSchema(LongCodex), 1)),
    Cell(Position3D("qux.ind", 1, "xyz"), Content(DiscreteSchema(LongCodex), 1)),
    Cell(Position3D("qux=12.56", 1, "xyz"), Content(DiscreteSchema(LongCodex), 1)))

  val result4 = List(Cell(Position1D("bar.n"), Content(ContinuousSchema(DoubleCodex), 6.28 / 6.28)),
    Cell(Position1D("bar.s"), Content(ContinuousSchema(DoubleCodex), (6.28 - 3.14) / 2)),
    Cell(Position1D("baz.n"), Content(ContinuousSchema(DoubleCodex), 9.42 / 9.42)),
    Cell(Position1D("baz.s"), Content(ContinuousSchema(DoubleCodex), (9.42 - 3.14) / 3)),
    Cell(Position1D("foo.n"), Content(ContinuousSchema(DoubleCodex), 3.14 / 3.14)),
    Cell(Position1D("foo.s"), Content(ContinuousSchema(DoubleCodex), (3.14 - 3.14) / 1)),
    Cell(Position1D("qux.n"), Content(ContinuousSchema(DoubleCodex), 12.56 / 12.56)),
    Cell(Position1D("qux.s"), Content(ContinuousSchema(DoubleCodex), (12.56 - 3.14) / 4)))

  val result5 = List(Cell(Position2D("bar.n", 1), Content(ContinuousSchema(DoubleCodex), 6.28 / 6.28)),
    Cell(Position2D("bar.n", 2), Content(ContinuousSchema(DoubleCodex), 12.56 / 6.28)),
    Cell(Position2D("bar.n", 3), Content(ContinuousSchema(DoubleCodex), 18.84 / 6.28)),
    Cell(Position2D("baz.n", 1), Content(ContinuousSchema(DoubleCodex), 9.42 / 9.42)),
    Cell(Position2D("baz.n", 2), Content(ContinuousSchema(DoubleCodex), 18.84 / 9.42)),
    Cell(Position2D("foo.n", 1), Content(ContinuousSchema(DoubleCodex), 3.14 / 3.14)),
    Cell(Position2D("foo.n", 2), Content(ContinuousSchema(DoubleCodex), 6.28 / 3.14)),
    Cell(Position2D("foo.n", 3), Content(ContinuousSchema(DoubleCodex), 9.42 / 3.14)),
    Cell(Position2D("foo.n", 4), Content(ContinuousSchema(DoubleCodex), 12.56 / 3.14)),
    Cell(Position2D("qux.n", 1), Content(ContinuousSchema(DoubleCodex), 12.56 / 12.56)))

  val result6 = List(Cell(Position3D("bar.n", 1, "xyz"), Content(ContinuousSchema(DoubleCodex), 6.28 / 6.28)),
    Cell(Position3D("bar.n", 2, "xyz"), Content(ContinuousSchema(DoubleCodex), 12.56 / 6.28)),
    Cell(Position3D("bar.n", 3, "xyz"), Content(ContinuousSchema(DoubleCodex), 18.84 / 6.28)),
    Cell(Position3D("baz.n", 1, "xyz"), Content(ContinuousSchema(DoubleCodex), 9.42 / 9.42)),
    Cell(Position3D("baz.n", 2, "xyz"), Content(ContinuousSchema(DoubleCodex), 18.84 / 9.42)),
    Cell(Position3D("foo.n", 1, "xyz"), Content(ContinuousSchema(DoubleCodex), 3.14 / 3.14)),
    Cell(Position3D("foo.n", 2, "xyz"), Content(ContinuousSchema(DoubleCodex), 6.28 / 3.14)),
    Cell(Position3D("foo.n", 3, "xyz"), Content(ContinuousSchema(DoubleCodex), 9.42 / 3.14)),
    Cell(Position3D("foo.n", 4, "xyz"), Content(ContinuousSchema(DoubleCodex), 12.56 / 3.14)),
    Cell(Position3D("qux.n", 1, "xyz"), Content(ContinuousSchema(DoubleCodex), 12.56 / 12.56)))

  val result7 = List(Cell(Position2D("bar.ind", "ind"), Content(DiscreteSchema(LongCodex), 1)),
    Cell(Position2D("baz.ind", "ind"), Content(DiscreteSchema(LongCodex), 1)),
    Cell(Position2D("foo.ind", "ind"), Content(DiscreteSchema(LongCodex), 1)),
    Cell(Position2D("qux.ind", "ind"), Content(DiscreteSchema(LongCodex), 1)))

  val result8 = List(Cell(Position3D("bar.ind", 1, "ind"), Content(DiscreteSchema(LongCodex), 1)),
    Cell(Position3D("bar.ind", 2, "ind"), Content(DiscreteSchema(LongCodex), 1)),
    Cell(Position3D("bar.ind", 3, "ind"), Content(DiscreteSchema(LongCodex), 1)),
    Cell(Position3D("bar=19", 3, "bin"), Content(DiscreteSchema(LongCodex), 1)),
    Cell(Position3D("bar=6.28", 1, "bin"), Content(DiscreteSchema(LongCodex), 1)),
    Cell(Position3D("baz.ind", 1, "ind"), Content(DiscreteSchema(LongCodex), 1)),
    Cell(Position3D("baz.ind", 2, "ind"), Content(DiscreteSchema(LongCodex), 1)),
    Cell(Position3D("baz=9.42", 1, "bin"), Content(DiscreteSchema(LongCodex), 1)),
    Cell(Position3D("foo.ind", 1, "ind"), Content(DiscreteSchema(LongCodex), 1)),
    Cell(Position3D("foo.ind", 2, "ind"), Content(DiscreteSchema(LongCodex), 1)),
    Cell(Position3D("foo.ind", 3, "ind"), Content(DiscreteSchema(LongCodex), 1)),
    Cell(Position3D("foo.ind", 4, "ind"), Content(DiscreteSchema(LongCodex), 1)),
    Cell(Position3D("foo=3.14", 1, "bin"), Content(DiscreteSchema(LongCodex), 1)),
    Cell(Position3D("foo=9.42", 3, "bin"), Content(DiscreteSchema(LongCodex), 1)),
    Cell(Position3D("qux.ind", 1, "ind"), Content(DiscreteSchema(LongCodex), 1)),
    Cell(Position3D("qux=12.56", 1, "bin"), Content(DiscreteSchema(LongCodex), 1)))

  val result9 = List(Cell(Position4D("bar.ind", 1, "xyz", "ind"), Content(DiscreteSchema(LongCodex), 1)),
    Cell(Position4D("bar.ind", 2, "xyz", "ind"), Content(DiscreteSchema(LongCodex), 1)),
    Cell(Position4D("bar.ind", 3, "xyz", "ind"), Content(DiscreteSchema(LongCodex), 1)),
    Cell(Position4D("bar=19", 3, "xyz", "bin"), Content(DiscreteSchema(LongCodex), 1)),
    Cell(Position4D("bar=6.28", 1, "xyz", "bin"), Content(DiscreteSchema(LongCodex), 1)),
    Cell(Position4D("baz.ind", 1, "xyz", "ind"), Content(DiscreteSchema(LongCodex), 1)),
    Cell(Position4D("baz.ind", 2, "xyz", "ind"), Content(DiscreteSchema(LongCodex), 1)),
    Cell(Position4D("baz=9.42", 1, "xyz", "bin"), Content(DiscreteSchema(LongCodex), 1)),
    Cell(Position4D("foo.ind", 1, "xyz", "ind"), Content(DiscreteSchema(LongCodex), 1)),
    Cell(Position4D("foo.ind", 2, "xyz", "ind"), Content(DiscreteSchema(LongCodex), 1)),
    Cell(Position4D("foo.ind", 3, "xyz", "ind"), Content(DiscreteSchema(LongCodex), 1)),
    Cell(Position4D("foo.ind", 4, "xyz", "ind"), Content(DiscreteSchema(LongCodex), 1)),
    Cell(Position4D("foo=3.14", 1, "xyz", "bin"), Content(DiscreteSchema(LongCodex), 1)),
    Cell(Position4D("foo=9.42", 3, "xyz", "bin"), Content(DiscreteSchema(LongCodex), 1)),
    Cell(Position4D("qux.ind", 1, "xyz", "ind"), Content(DiscreteSchema(LongCodex), 1)),
    Cell(Position4D("qux=12.56", 1, "xyz", "bin"), Content(DiscreteSchema(LongCodex), 1)))

  val result10 = List(Cell(Position2D("bar.n", "nrm"), Content(ContinuousSchema(DoubleCodex), 6.28 / 6.28)),
    Cell(Position2D("bar.s", "std"), Content(ContinuousSchema(DoubleCodex), (6.28 - 3.14) / 2)),
    Cell(Position2D("baz.n", "nrm"), Content(ContinuousSchema(DoubleCodex), 9.42 / 9.42)),
    Cell(Position2D("baz.s", "std"), Content(ContinuousSchema(DoubleCodex), (9.42 - 3.14) / 3)),
    Cell(Position2D("foo.n", "nrm"), Content(ContinuousSchema(DoubleCodex), 3.14 / 3.14)),
    Cell(Position2D("foo.s", "std"), Content(ContinuousSchema(DoubleCodex), (3.14 - 3.14) / 1)),
    Cell(Position2D("qux.n", "nrm"), Content(ContinuousSchema(DoubleCodex), 12.56 / 12.56)),
    Cell(Position2D("qux.s", "std"), Content(ContinuousSchema(DoubleCodex), (12.56 - 3.14) / 4)))

  val result11 = List(Cell(Position3D("bar.n", 1, "nrm"), Content(ContinuousSchema(DoubleCodex), 6.28 / 6.28)),
    Cell(Position3D("bar.n", 2, "nrm"), Content(ContinuousSchema(DoubleCodex), 12.56 / 6.28)),
    Cell(Position3D("bar.n", 3, "nrm"), Content(ContinuousSchema(DoubleCodex), 18.84 / 6.28)),
    Cell(Position3D("baz.n", 1, "nrm"), Content(ContinuousSchema(DoubleCodex), 9.42 / 9.42)),
    Cell(Position3D("baz.n", 2, "nrm"), Content(ContinuousSchema(DoubleCodex), 18.84 / 9.42)),
    Cell(Position3D("foo.n", 1, "nrm"), Content(ContinuousSchema(DoubleCodex), 3.14 / 3.14)),
    Cell(Position3D("foo.n", 2, "nrm"), Content(ContinuousSchema(DoubleCodex), 6.28 / 3.14)),
    Cell(Position3D("foo.n", 3, "nrm"), Content(ContinuousSchema(DoubleCodex), 9.42 / 3.14)),
    Cell(Position3D("foo.n", 4, "nrm"), Content(ContinuousSchema(DoubleCodex), 12.56 / 3.14)),
    Cell(Position3D("qux.n", 1, "nrm"), Content(ContinuousSchema(DoubleCodex), 12.56 / 12.56)))

  val result12 = List(
    Cell(Position4D("bar.n", 1, "xyz", "nrm"), Content(ContinuousSchema(DoubleCodex), 6.28 / 6.28)),
    Cell(Position4D("bar.n", 2, "xyz", "nrm"), Content(ContinuousSchema(DoubleCodex), 12.56 / 6.28)),
    Cell(Position4D("bar.n", 3, "xyz", "nrm"), Content(ContinuousSchema(DoubleCodex), 18.84 / 6.28)),
    Cell(Position4D("baz.n", 1, "xyz", "nrm"), Content(ContinuousSchema(DoubleCodex), 9.42 / 9.42)),
    Cell(Position4D("baz.n", 2, "xyz", "nrm"), Content(ContinuousSchema(DoubleCodex), 18.84 / 9.42)),
    Cell(Position4D("foo.n", 1, "xyz", "nrm"), Content(ContinuousSchema(DoubleCodex), 3.14 / 3.14)),
    Cell(Position4D("foo.n", 2, "xyz", "nrm"), Content(ContinuousSchema(DoubleCodex), 6.28 / 3.14)),
    Cell(Position4D("foo.n", 3, "xyz", "nrm"), Content(ContinuousSchema(DoubleCodex), 9.42 / 3.14)),
    Cell(Position4D("foo.n", 4, "xyz", "nrm"), Content(ContinuousSchema(DoubleCodex), 12.56 / 3.14)),
    Cell(Position4D("qux.n", 1, "xyz", "nrm"), Content(ContinuousSchema(DoubleCodex), 12.56 / 12.56)))

  type W = Map[Position1D, Map[Position1D, Content]]

  def extractor[D <: Dimension, P <: Position](dim: D, key: String)(implicit ev: PosDimDep[P, D]) = {
    ExtractWithDimensionAndKey[D, P, String, Content](dim, key).andThenPresent(_.value.asDouble)
  }
}

class TestScaldingMatrixTransform extends TestMatrixTransform with TBddDsl {

  "A Matrix.transform" should "return its transformed data in 1D" in {
    Given {
      data1
    } When {
      cells: TypedPipe[Cell[Position1D]] =>
        cells.transform[Position1D, Transformer[Position1D, Position1D]](
          Indicator().andThenRename(Transformer.rename(First, "%1$s.ind")))
    } Then {
      _.toList.sortBy(_.position) shouldBe result1
    }
  }

  it should "return its transformed data in 2D" in {
    Given {
      data2
    } When {
      cells: TypedPipe[Cell[Position2D]] =>
        cells.transform[Position2D, List[Transformer[Position2D, Position2D]]](List(
          Indicator().andThenRename(Transformer.rename(First, "%1$s.ind")),
          Binarise(Binarise.rename(First))))
    } Then {
      _.toList.sortBy(_.position) shouldBe result2
    }
  }

  it should "return its transformed data in 3D" in {
    Given {
      data3
    } When {
      cells: TypedPipe[Cell[Position3D]] =>
        cells.transform[Position3D, List[Transformer[Position3D, Position3D]]](List(
          Indicator().andThenRename(Transformer.rename(First, "%1$s.ind")),
          Binarise(Binarise.rename(First))))
    } Then {
      _.toList.sortBy(_.position) shouldBe result3
    }
  }

  "A Matrix.transformWithValue" should "return its transformed data in 1D" in {
    Given {
      num1
    } When {
      cells: TypedPipe[Cell[Position1D]] =>
        cells.transformWithValue[Position1D, List[TransformerWithValue[Position1D,Position1D] { type V >: W }], W](List(
          Normalise(extractor[Dimension.First, Position1D](First, "max.abs"))
            .andThenRenameWithValue(TransformerWithValue.rename(First, "%1$s.n")),
          Standardise(extractor[Dimension.First, Position1D](First, "mean"),
            extractor[Dimension.First, Position1D](First, "sd"))
            .andThenRenameWithValue(TransformerWithValue.rename(First, "%1$s.s"))),
          ValuePipe(ext))
    } Then {
      _.toList.sortBy(_.position) shouldBe result4
    }
  }

  it should "return its transformed data in 2D" in {
    Given {
      num2
    } When {
      cells: TypedPipe[Cell[Position2D]] =>
        cells.transformWithValue[Position2D, TransformerWithValue[Position2D, Position2D] { type V >: W }, W](
          Normalise(extractor[Dimension.First, Position2D](First, "max.abs"))
            .andThenRenameWithValue(TransformerWithValue.rename(First, "%1$s.n")),
          ValuePipe(ext))
    } Then {
      _.toList.sortBy(_.position) shouldBe result5
    }
  }

  it should "return its transformed data in 3D" in {
    Given {
      num3
    } When {
      cells: TypedPipe[Cell[Position3D]] =>
        cells.transformWithValue[Position3D, TransformerWithValue[Position3D, Position3D] { type V >: W }, W](
          Normalise(extractor[Dimension.First, Position3D](First, "max.abs"))
            .andThenRenameWithValue(TransformerWithValue.rename(First, "%1$s.n")),
          ValuePipe(ext))
    } Then {
      _.toList.sortBy(_.position) shouldBe result6
    }
  }

  "A Matrix.transformAndExpand" should "return its transformed data in 1D" in {
    Given {
      data1
    } When {
      cells: TypedPipe[Cell[Position1D]] =>
        cells.transform[Position2D, Transformer[Position1D, Position2D]](Indicator()
          .andThenRename(Transformer.rename(First, "%1$s.ind"))
          .andThenExpand(Transformer.expand[Position1D, Position1D, String]("ind")))
    } Then {
      _.toList.sortBy(_.position) shouldBe result7
    }
  }

  it should "return its transformed data in 2D" in {
    Given {
      data2
    } When {
      cells: TypedPipe[Cell[Position2D]] =>
        cells.transform[Position3D, List[Transformer[Position2D, Position3D]]](List(
          Indicator()
            .andThenRename(Transformer.rename(First, "%1$s.ind"))
            .andThenExpand(Transformer.expand[Position2D, Position2D, String]("ind")),
          Binarise(Binarise.rename(First))
            .andThenExpand(Transformer.expand[Position2D, Position2D, String]("bin"))))
    } Then {
      _.toList.sortBy(_.position) shouldBe result8
    }
  }

  it should "return its transformed data in 3D" in {
    Given {
      data3
    } When {
      cells: TypedPipe[Cell[Position3D]] =>
        cells.transform[Position4D, List[Transformer[Position3D, Position4D]]](List(
          Indicator()
            .andThenRename(Transformer.rename(First, "%1$s.ind"))
            .andThenExpand(Transformer.expand[Position3D, Position3D, String]("ind")),
          Binarise(Binarise.rename(First))
            .andThenExpand(Transformer.expand[Position3D, Position3D, String]("bin"))))
    } Then {
      _.toList.sortBy(_.position) shouldBe result9
    }
  }

  "A Matrix.transformAndExpandWithValue" should "return its transformed data in 1D" in {
    Given {
      num1
    } When {
      cells: TypedPipe[Cell[Position1D]] =>
        cells.transformWithValue[Position2D, List[TransformerWithValue[Position1D,Position2D] { type V >: W }], W](List(
          Normalise(extractor[Dimension.First, Position1D](First, "max.abs"))
            .andThenRenameWithValue(TransformerWithValue.rename(First, "%1$s.n"))
            .andThenExpandWithValue(TransformerWithValue.expand[Position1D, Position1D, W, String]("nrm")),
          Standardise(extractor[Dimension.First, Position1D](First, "mean"),
            extractor[Dimension.First, Position1D](First, "sd"))
            .andThenRenameWithValue(TransformerWithValue.rename(First, "%1$s.s"))
            .andThenExpandWithValue(TransformerWithValue.expand[Position1D, Position1D, W, String]("std"))),
          ValuePipe(ext))
    } Then {
      _.toList.sortBy(_.position) shouldBe result10
    }
  }

  it should "return its transformed data in 2D" in {
    Given {
      num2
    } When {
      cells: TypedPipe[Cell[Position2D]] =>
        cells.transformWithValue[Position3D, TransformerWithValue[Position2D, Position3D] { type V >: W }, W](
          Normalise(extractor[Dimension.First, Position2D](First, "max.abs"))
            .andThenRenameWithValue(TransformerWithValue.rename(First, "%1$s.n"))
            .andThenExpandWithValue(TransformerWithValue.expand[Position2D, Position2D, W, String]("nrm")),
          ValuePipe(ext))
    } Then {
      _.toList.sortBy(_.position) shouldBe result11
    }
  }

  it should "return its transformed data in 3D" in {
    Given {
      num3
    } When {
      cells: TypedPipe[Cell[Position3D]] =>
        cells.transformWithValue[Position4D, TransformerWithValue[Position3D, Position4D] { type V >: W }, W](
          Normalise(extractor[Dimension.First, Position3D](First, "max.abs"))
            .andThenRenameWithValue(TransformerWithValue.rename(First, "%1$s.n"))
            .andThenExpandWithValue(TransformerWithValue.expand[Position3D, Position3D, W, String]("nrm")),
          ValuePipe(ext))
    } Then {
      _.toList.sortBy(_.position) shouldBe result12
    }
  }
}

class TestSparkMatrixTransform extends TestMatrixTransform {

  "A Matrix.transform" should "return its transformed data in 1D" in {
    toRDD(data1)
      .transform[Position1D, Transformer[Position1D, Position1D]](
        Indicator().andThenRename(Transformer.rename(First, "%1$s.ind")))
      .toList.sortBy(_.position) shouldBe result1
  }

  it should "return its transformed data in 2D" in {
    toRDD(data2)
      .transform[Position2D, List[Transformer[Position2D, Position2D]]](List(
        Indicator().andThenRename(Transformer.rename(First, "%1$s.ind")),
        Binarise(Binarise.rename(First))))
      .toList.sortBy(_.position) shouldBe result2
  }

  it should "return its transformed data in 3D" in {
    toRDD(data3)
      .transform[Position3D, List[Transformer[Position3D, Position3D]]](List(
        Indicator().andThenRename(Transformer.rename(First, "%1$s.ind")),
        Binarise(Binarise.rename(First))))
      .toList.sortBy(_.position) shouldBe result3
  }

  "A Matrix.transformWithValue" should "return its transformed data in 1D" in {
    toRDD(num1)
      .transformWithValue[Position1D, List[TransformerWithValue[Position1D, Position1D] { type V >: W }], W](List(
        Normalise(extractor[Dimension.First, Position1D](First, "max.abs"))
          .andThenRenameWithValue(TransformerWithValue.rename(First, "%1$s.n")),
        Standardise(extractor[Dimension.First, Position1D](First, "mean"),
          extractor[Dimension.First, Position1D](First, "sd"))
          .andThenRenameWithValue(TransformerWithValue.rename(First, "%1$s.s"))), ext)
      .toList.sortBy(_.position) shouldBe result4
  }

  it should "return its transformed data in 2D" in {
    toRDD(num2)
      .transformWithValue[Position2D, TransformerWithValue[Position2D, Position2D] { type V >: W }, W](
        Normalise(extractor[Dimension.First, Position2D](First, "max.abs"))
          .andThenRenameWithValue(TransformerWithValue.rename(First, "%1$s.n")), ext)
      .toList.sortBy(_.position) shouldBe result5
  }

  it should "return its transformed data in 3D" in {
    toRDD(num3)
      .transformWithValue[Position3D, TransformerWithValue[Position3D, Position3D] { type V >: W }, W](
        Normalise(extractor[Dimension.First, Position3D](First, "max.abs"))
          .andThenRenameWithValue(TransformerWithValue.rename(First, "%1$s.n")), ext)
      .toList.sortBy(_.position) shouldBe result6
  }

  "A Matrix.transformAndExpand" should "return its transformed data in 1D" in {
    toRDD(data1)
      .transform[Position2D, Transformer[Position1D, Position2D]](Indicator()
        .andThenRename(Transformer.rename(First, "%1$s.ind"))
        .andThenExpand(Transformer.expand[Position1D, Position1D, String]("ind")))
      .toList.sortBy(_.position) shouldBe result7
  }

  it should "return its transformed data in 2D" in {
    toRDD(data2)
      .transform[Position3D, List[Transformer[Position2D, Position3D]]](List(
        Indicator()
          .andThenRename(Transformer.rename(First, "%1$s.ind"))
          .andThenExpand(Transformer.expand[Position2D, Position2D, String]("ind")),
        Binarise(Binarise.rename(First))
          .andThenExpand(Transformer.expand[Position2D, Position2D, String]("bin"))))
      .toList.sortBy(_.position) shouldBe result8
  }

  it should "return its transformed data in 3D" in {
    toRDD(data3)
      .transform[Position4D, List[Transformer[Position3D, Position4D]]](List(
        Indicator()
          .andThenRename(Transformer.rename(First, "%1$s.ind"))
          .andThenExpand(Transformer.expand[Position3D, Position3D, String]("ind")),
        Binarise(Binarise.rename(First))
          .andThenExpand(Transformer.expand[Position3D, Position3D, String]("bin"))))
      .toList.sortBy(_.position) shouldBe result9
  }

  "A Matrix.transformAndExpandWithValue" should "return its transformed data in 1D" in {
    toRDD(num1)
      .transformWithValue[Position2D, List[TransformerWithValue[Position1D, Position2D] { type V >: W }], W](List(
        Normalise(extractor[Dimension.First, Position1D](First, "max.abs"))
          .andThenRenameWithValue(TransformerWithValue.rename(First, "%1$s.n"))
          .andThenExpandWithValue(TransformerWithValue.expand[Position1D, Position1D, W, String]("nrm")),
        Standardise(extractor[Dimension.First, Position1D](First, "mean"),
          extractor[Dimension.First, Position1D](First, "sd"))
          .andThenRenameWithValue(TransformerWithValue.rename(First, "%1$s.s"))
          .andThenExpandWithValue(TransformerWithValue.expand[Position1D, Position1D, W, String]("std"))), ext)
      .toList.sortBy(_.position) shouldBe result10
  }

  it should "return its transformed data in 2D" in {
    toRDD(num2)
      .transformWithValue[Position3D, TransformerWithValue[Position2D, Position3D] { type V >: W }, W](
        Normalise(extractor[Dimension.First, Position2D](First, "max.abs"))
          .andThenRenameWithValue(TransformerWithValue.rename(First, "%1$s.n"))
          .andThenExpandWithValue(TransformerWithValue.expand[Position2D, Position2D, W, String]("nrm")), ext)
      .toList.sortBy(_.position) shouldBe result11
  }

  it should "return its transformed data in 3D" in {
    toRDD(num3)
      .transformWithValue[Position4D, TransformerWithValue[Position3D, Position4D] { type V >: W }, W](
        Normalise(extractor[Dimension.First, Position3D](First, "max.abs"))
          .andThenRenameWithValue(TransformerWithValue.rename(First, "%1$s.n"))
          .andThenExpandWithValue(TransformerWithValue.expand[Position3D, Position3D, W, String]("nrm")), ext)
      .toList.sortBy(_.position) shouldBe result12
  }
}

trait TestMatrixSlide extends TestMatrix {

  val ext = Map("one" -> 1, "two" -> 2)

  val result1 = List(Cell(Position1D("1*(baz-bar)"), Content(ContinuousSchema(DoubleCodex), 9.42 - 6.28)),
    Cell(Position1D("1*(foo-baz)"), Content(ContinuousSchema(DoubleCodex), 3.14 - 9.42)),
    Cell(Position1D("1*(qux-foo)"), Content(ContinuousSchema(DoubleCodex), 12.56 - 3.14)),
    Cell(Position1D("2*(baz-bar)"), Content(ContinuousSchema(DoubleCodex), 2 * (9.42 - 6.28))),
    Cell(Position1D("2*(foo-baz)"), Content(ContinuousSchema(DoubleCodex), 2 * (3.14 - 9.42))),
    Cell(Position1D("2*(qux-foo)"), Content(ContinuousSchema(DoubleCodex), 2 * (12.56 - 3.14))))

  val result2 = List(Cell(Position2D("bar", "1*(2-1)"), Content(ContinuousSchema(DoubleCodex), 12.56 - 6.28)),
    Cell(Position2D("bar", "1*(3-2)"), Content(ContinuousSchema(DoubleCodex), 18.84 - 12.56)),
    Cell(Position2D("baz", "1*(2-1)"), Content(ContinuousSchema(DoubleCodex), 18.84 - 9.42)),
    Cell(Position2D("foo", "1*(2-1)"), Content(ContinuousSchema(DoubleCodex), 6.28 - 3.14)),
    Cell(Position2D("foo", "1*(3-2)"), Content(ContinuousSchema(DoubleCodex), 9.42 - 6.28)),
    Cell(Position2D("foo", "1*(4-3)"), Content(ContinuousSchema(DoubleCodex), 12.56 - 9.42)))

  val result3 = List(Cell(Position2D(1, "1*(baz-bar)"), Content(ContinuousSchema(DoubleCodex), 9.42 - 6.28)),
    Cell(Position2D(1, "1*(foo-baz)"), Content(ContinuousSchema(DoubleCodex), 3.14 - 9.42)),
    Cell(Position2D(1, "1*(qux-foo)"), Content(ContinuousSchema(DoubleCodex), 12.56 - 3.14)),
    Cell(Position2D(2, "1*(baz-bar)"), Content(ContinuousSchema(DoubleCodex), 18.84 - 12.56)),
    Cell(Position2D(2, "1*(foo-baz)"), Content(ContinuousSchema(DoubleCodex), 6.28 - 18.84)),
    Cell(Position2D(3, "1*(foo-bar)"), Content(ContinuousSchema(DoubleCodex), 9.42 - 18.84)))

  val result4 = List(Cell(Position2D(1, "1*(baz-bar)"), Content(ContinuousSchema(DoubleCodex), 9.42 - 6.28)),
    Cell(Position2D(1, "1*(foo-baz)"), Content(ContinuousSchema(DoubleCodex), 3.14 - 9.42)),
    Cell(Position2D(1, "1*(qux-foo)"), Content(ContinuousSchema(DoubleCodex), 12.56 - 3.14)),
    Cell(Position2D(2, "1*(baz-bar)"), Content(ContinuousSchema(DoubleCodex), 18.84 - 12.56)),
    Cell(Position2D(2, "1*(foo-baz)"), Content(ContinuousSchema(DoubleCodex), 6.28 - 18.84)),
    Cell(Position2D(3, "1*(foo-bar)"), Content(ContinuousSchema(DoubleCodex), 9.42 - 18.84)))

  val result5 = List(Cell(Position2D("bar", "1*(2-1)"), Content(ContinuousSchema(DoubleCodex), 12.56 - 6.28)),
    Cell(Position2D("bar", "1*(3-2)"), Content(ContinuousSchema(DoubleCodex), 18.84 - 12.56)),
    Cell(Position2D("baz", "1*(2-1)"), Content(ContinuousSchema(DoubleCodex), 18.84 - 9.42)),
    Cell(Position2D("foo", "1*(2-1)"), Content(ContinuousSchema(DoubleCodex), 6.28 - 3.14)),
    Cell(Position2D("foo", "1*(3-2)"), Content(ContinuousSchema(DoubleCodex), 9.42 - 6.28)),
    Cell(Position2D("foo", "1*(4-3)"), Content(ContinuousSchema(DoubleCodex), 12.56 - 9.42)))

  val result6 = List(
    Cell(Position2D("bar", "1*(2|xyz-1|xyz)"), Content(ContinuousSchema(DoubleCodex), 12.56 - 6.28)),
    Cell(Position2D("bar", "1*(3|xyz-2|xyz)"), Content(ContinuousSchema(DoubleCodex), 18.84 - 12.56)),
    Cell(Position2D("baz", "1*(2|xyz-1|xyz)"), Content(ContinuousSchema(DoubleCodex), 18.84 - 9.42)),
    Cell(Position2D("foo", "1*(2|xyz-1|xyz)"), Content(ContinuousSchema(DoubleCodex), 6.28 - 3.14)),
    Cell(Position2D("foo", "1*(3|xyz-2|xyz)"), Content(ContinuousSchema(DoubleCodex), 9.42 - 6.28)),
    Cell(Position2D("foo", "1*(4|xyz-3|xyz)"), Content(ContinuousSchema(DoubleCodex), 12.56 - 9.42)))

  val result7 = List(
    Cell(Position3D(1, "xyz", "1*(baz-bar)"), Content(ContinuousSchema(DoubleCodex), 9.42 - 6.28)),
    Cell(Position3D(1, "xyz", "1*(foo-baz)"), Content(ContinuousSchema(DoubleCodex), 3.14 - 9.42)),
    Cell(Position3D(1, "xyz", "1*(qux-foo)"), Content(ContinuousSchema(DoubleCodex), 12.56 - 3.14)),
    Cell(Position3D(2, "xyz", "1*(baz-bar)"), Content(ContinuousSchema(DoubleCodex), 18.84 - 12.56)),
    Cell(Position3D(2, "xyz", "1*(foo-baz)"), Content(ContinuousSchema(DoubleCodex), 6.28 - 18.84)),
    Cell(Position3D(3, "xyz", "1*(foo-bar)"), Content(ContinuousSchema(DoubleCodex), 9.42 - 18.84)))

  val result8 = List(
    Cell(Position2D(1, "1*(baz|xyz-bar|xyz)"), Content(ContinuousSchema(DoubleCodex), 9.42 - 6.28)),
    Cell(Position2D(1, "1*(foo|xyz-baz|xyz)"), Content(ContinuousSchema(DoubleCodex), 3.14 - 9.42)),
    Cell(Position2D(1, "1*(qux|xyz-foo|xyz)"), Content(ContinuousSchema(DoubleCodex), 12.56 - 3.14)),
    Cell(Position2D(2, "1*(baz|xyz-bar|xyz)"), Content(ContinuousSchema(DoubleCodex), 18.84 - 12.56)),
    Cell(Position2D(2, "1*(foo|xyz-baz|xyz)"), Content(ContinuousSchema(DoubleCodex), 6.28 - 18.84)),
    Cell(Position2D(3, "1*(foo|xyz-bar|xyz)"), Content(ContinuousSchema(DoubleCodex), 9.42 - 18.84)))

  val result9 = List(
    Cell(Position3D("bar", "xyz", "1*(2-1)"), Content(ContinuousSchema(DoubleCodex), 12.56 - 6.28)),
    Cell(Position3D("bar", "xyz", "1*(3-2)"), Content(ContinuousSchema(DoubleCodex), 18.84 - 12.56)),
    Cell(Position3D("baz", "xyz", "1*(2-1)"), Content(ContinuousSchema(DoubleCodex), 18.84 - 9.42)),
    Cell(Position3D("foo", "xyz", "1*(2-1)"), Content(ContinuousSchema(DoubleCodex), 6.28 - 3.14)),
    Cell(Position3D("foo", "xyz", "1*(3-2)"), Content(ContinuousSchema(DoubleCodex), 9.42 - 6.28)),
    Cell(Position3D("foo", "xyz", "1*(4-3)"), Content(ContinuousSchema(DoubleCodex), 12.56 - 9.42)))

  val result10 = List(
    Cell(Position2D("xyz", "1*(bar|2-bar|1)"), Content(ContinuousSchema(DoubleCodex), 12.56 - 6.28)),
    Cell(Position2D("xyz", "1*(bar|3-bar|2)"), Content(ContinuousSchema(DoubleCodex), 18.84 - 12.56)),
    Cell(Position2D("xyz", "1*(baz|1-bar|3)"), Content(ContinuousSchema(DoubleCodex), 9.42 - 18.84)),
    Cell(Position2D("xyz", "1*(baz|2-baz|1)"), Content(ContinuousSchema(DoubleCodex), 18.84 - 9.42)),
    Cell(Position2D("xyz", "1*(foo|1-baz|2)"), Content(ContinuousSchema(DoubleCodex), 3.14 - 18.84)),
    Cell(Position2D("xyz", "1*(foo|2-foo|1)"), Content(ContinuousSchema(DoubleCodex), 6.28 - 3.14)),
    Cell(Position2D("xyz", "1*(foo|3-foo|2)"), Content(ContinuousSchema(DoubleCodex), 9.42 - 6.28)),
    Cell(Position2D("xyz", "1*(foo|4-foo|3)"), Content(ContinuousSchema(DoubleCodex), 12.56 - 9.42)),
    Cell(Position2D("xyz", "1*(qux|1-foo|4)"), Content(ContinuousSchema(DoubleCodex), 12.56 - 12.56)))

  val result11 = List()

  val result12 = List(Cell(Position1D("1*(baz-bar)"), Content(ContinuousSchema(DoubleCodex), 9.42 - 6.28)),
    Cell(Position1D("1*(foo-baz)"), Content(ContinuousSchema(DoubleCodex), 3.14 - 9.42)),
    Cell(Position1D("1*(qux-foo)"), Content(ContinuousSchema(DoubleCodex), 12.56 - 3.14)),
    Cell(Position1D("2*(baz-bar)"), Content(ContinuousSchema(DoubleCodex), 2 * (9.42 - 6.28))),
    Cell(Position1D("2*(foo-baz)"), Content(ContinuousSchema(DoubleCodex), 2 * (3.14 - 9.42))),
    Cell(Position1D("2*(qux-foo)"), Content(ContinuousSchema(DoubleCodex), 2 * (12.56 - 3.14))))

  val result13 = List(Cell(Position2D("bar", "1*(2-1)"), Content(ContinuousSchema(DoubleCodex), 12.56 - 6.28)),
    Cell(Position2D("bar", "1*(3-2)"), Content(ContinuousSchema(DoubleCodex), 18.84 - 12.56)),
    Cell(Position2D("baz", "1*(2-1)"), Content(ContinuousSchema(DoubleCodex), 18.84 - 9.42)),
    Cell(Position2D("foo", "1*(2-1)"), Content(ContinuousSchema(DoubleCodex), 6.28 - 3.14)),
    Cell(Position2D("foo", "1*(3-2)"), Content(ContinuousSchema(DoubleCodex), 9.42 - 6.28)),
    Cell(Position2D("foo", "1*(4-3)"), Content(ContinuousSchema(DoubleCodex), 12.56 - 9.42)))

  val result14 = List(Cell(Position2D(1, "1*(baz-bar)"), Content(ContinuousSchema(DoubleCodex), 9.42 - 6.28)),
    Cell(Position2D(1, "1*(foo-baz)"), Content(ContinuousSchema(DoubleCodex), 3.14 - 9.42)),
    Cell(Position2D(1, "1*(qux-foo)"), Content(ContinuousSchema(DoubleCodex), 12.56 - 3.14)),
    Cell(Position2D(2, "1*(baz-bar)"), Content(ContinuousSchema(DoubleCodex), 18.84 - 12.56)),
    Cell(Position2D(2, "1*(foo-baz)"), Content(ContinuousSchema(DoubleCodex), 6.28 - 18.84)),
    Cell(Position2D(3, "1*(foo-bar)"), Content(ContinuousSchema(DoubleCodex), 9.42 - 18.84)))

  val result15 = List(Cell(Position2D(1, "1*(baz-bar)"), Content(ContinuousSchema(DoubleCodex), 9.42 - 6.28)),
    Cell(Position2D(1, "1*(foo-baz)"), Content(ContinuousSchema(DoubleCodex), 3.14 - 9.42)),
    Cell(Position2D(1, "1*(qux-foo)"), Content(ContinuousSchema(DoubleCodex), 12.56 - 3.14)),
    Cell(Position2D(2, "1*(baz-bar)"), Content(ContinuousSchema(DoubleCodex), 18.84 - 12.56)),
    Cell(Position2D(2, "1*(foo-baz)"), Content(ContinuousSchema(DoubleCodex), 6.28 - 18.84)),
    Cell(Position2D(3, "1*(foo-bar)"), Content(ContinuousSchema(DoubleCodex), 9.42 - 18.84)))

  val result16 = List(Cell(Position2D("bar", "1*(2-1)"), Content(ContinuousSchema(DoubleCodex), 12.56 - 6.28)),
    Cell(Position2D("bar", "1*(3-2)"), Content(ContinuousSchema(DoubleCodex), 18.84 - 12.56)),
    Cell(Position2D("baz", "1*(2-1)"), Content(ContinuousSchema(DoubleCodex), 18.84 - 9.42)),
    Cell(Position2D("foo", "1*(2-1)"), Content(ContinuousSchema(DoubleCodex), 6.28 - 3.14)),
    Cell(Position2D("foo", "1*(3-2)"), Content(ContinuousSchema(DoubleCodex), 9.42 - 6.28)),
    Cell(Position2D("foo", "1*(4-3)"), Content(ContinuousSchema(DoubleCodex), 12.56 - 9.42)))

  val result17 = List(
    Cell(Position2D("bar", "1*(2|xyz-1|xyz)"), Content(ContinuousSchema(DoubleCodex), 12.56 - 6.28)),
    Cell(Position2D("bar", "1*(3|xyz-2|xyz)"), Content(ContinuousSchema(DoubleCodex), 18.84 - 12.56)),
    Cell(Position2D("baz", "1*(2|xyz-1|xyz)"), Content(ContinuousSchema(DoubleCodex), 18.84 - 9.42)),
    Cell(Position2D("foo", "1*(2|xyz-1|xyz)"), Content(ContinuousSchema(DoubleCodex), 6.28 - 3.14)),
    Cell(Position2D("foo", "1*(3|xyz-2|xyz)"), Content(ContinuousSchema(DoubleCodex), 9.42 - 6.28)),
    Cell(Position2D("foo", "1*(4|xyz-3|xyz)"), Content(ContinuousSchema(DoubleCodex), 12.56 - 9.42)))

  val result18 = List(
    Cell(Position3D(1, "xyz", "1*(baz-bar)"), Content(ContinuousSchema(DoubleCodex), 9.42 - 6.28)),
    Cell(Position3D(1, "xyz", "1*(foo-baz)"), Content(ContinuousSchema(DoubleCodex), 3.14 - 9.42)),
    Cell(Position3D(1, "xyz", "1*(qux-foo)"), Content(ContinuousSchema(DoubleCodex), 12.56 - 3.14)),
    Cell(Position3D(2, "xyz", "1*(baz-bar)"), Content(ContinuousSchema(DoubleCodex), 18.84 - 12.56)),
    Cell(Position3D(2, "xyz", "1*(foo-baz)"), Content(ContinuousSchema(DoubleCodex), 6.28 - 18.84)),
    Cell(Position3D(3, "xyz", "1*(foo-bar)"), Content(ContinuousSchema(DoubleCodex), 9.42 - 18.84)))

  val result19 = List(
    Cell(Position2D(1, "1*(baz|xyz-bar|xyz)"), Content(ContinuousSchema(DoubleCodex), 9.42 - 6.28)),
    Cell(Position2D(1, "1*(foo|xyz-baz|xyz)"), Content(ContinuousSchema(DoubleCodex), 3.14 - 9.42)),
    Cell(Position2D(1, "1*(qux|xyz-foo|xyz)"), Content(ContinuousSchema(DoubleCodex), 12.56 - 3.14)),
    Cell(Position2D(2, "1*(baz|xyz-bar|xyz)"), Content(ContinuousSchema(DoubleCodex), 18.84 - 12.56)),
    Cell(Position2D(2, "1*(foo|xyz-baz|xyz)"), Content(ContinuousSchema(DoubleCodex), 6.28 - 18.84)),
    Cell(Position2D(3, "1*(foo|xyz-bar|xyz)"), Content(ContinuousSchema(DoubleCodex), 9.42 - 18.84)))

  val result20 = List(
    Cell(Position3D("bar", "xyz", "1*(2-1)"), Content(ContinuousSchema(DoubleCodex), 12.56 - 6.28)),
    Cell(Position3D("bar", "xyz", "1*(3-2)"), Content(ContinuousSchema(DoubleCodex), 18.84 - 12.56)),
    Cell(Position3D("baz", "xyz", "1*(2-1)"), Content(ContinuousSchema(DoubleCodex), 18.84 - 9.42)),
    Cell(Position3D("foo", "xyz", "1*(2-1)"), Content(ContinuousSchema(DoubleCodex), 6.28 - 3.14)),
    Cell(Position3D("foo", "xyz", "1*(3-2)"), Content(ContinuousSchema(DoubleCodex), 9.42 - 6.28)),
    Cell(Position3D("foo", "xyz", "1*(4-3)"), Content(ContinuousSchema(DoubleCodex), 12.56 - 9.42)))

  val result21 = List(
    Cell(Position2D("xyz", "1*(bar|2-bar|1)"), Content(ContinuousSchema(DoubleCodex), 12.56 - 6.28)),
    Cell(Position2D("xyz", "1*(bar|3-bar|2)"), Content(ContinuousSchema(DoubleCodex), 18.84 - 12.56)),
    Cell(Position2D("xyz", "1*(baz|1-bar|3)"), Content(ContinuousSchema(DoubleCodex), 9.42 - 18.84)),
    Cell(Position2D("xyz", "1*(baz|2-baz|1)"), Content(ContinuousSchema(DoubleCodex), 18.84 - 9.42)),
    Cell(Position2D("xyz", "1*(foo|1-baz|2)"), Content(ContinuousSchema(DoubleCodex), 3.14 - 18.84)),
    Cell(Position2D("xyz", "1*(foo|2-foo|1)"), Content(ContinuousSchema(DoubleCodex), 6.28 - 3.14)),
    Cell(Position2D("xyz", "1*(foo|3-foo|2)"), Content(ContinuousSchema(DoubleCodex), 9.42 - 6.28)),
    Cell(Position2D("xyz", "1*(foo|4-foo|3)"), Content(ContinuousSchema(DoubleCodex), 12.56 - 9.42)),
    Cell(Position2D("xyz", "1*(qux|1-foo|4)"), Content(ContinuousSchema(DoubleCodex), 12.56 - 12.56)))

  val result22 = List()
}

object TestMatrixSlide {

  case class Delta[S <: Position with ExpandablePosition, R <: Position with ExpandablePosition](
    times: Int) extends Window[S, R, S#M] {
    type T = Cell[R]

    def initialise(cell: Cell[S], rem: R): (T, Collection[Cell[S#M]]) = (Cell(rem, cell.content), Collection())

    def present(cell: Cell[S], rem: R, t: T): (T, Collection[Cell[S#M]]) = {
      val delta = cell.content.value.asDouble.flatMap {
        case dc => t.content.value.asDouble.map {
          case dt => Left(Cell[S#M](cell.position.append(times + "*(" + rem.toShortString("|") + "-" +
            t.position.toShortString("|") + ")"), Content(ContinuousSchema(DoubleCodex), times * (dc - dt))))
        }
      }

      (Cell(rem, cell.content), Collection(delta))
    }
  }

  case class DeltaWithValue[S <: Position with ExpandablePosition, R <: Position with ExpandablePosition](
    key: String) extends WindowWithValue[S, R, S#M] {
    type T = Cell[R]
    type V = Map[String, Int]

    def initialiseWithValue(cell: Cell[S], rem: R, ext: V): (T, Collection[Cell[S#M]]) = {
      (Cell(rem, cell.content), Collection())
    }

    def presentWithValue(cell: Cell[S], rem: R, ext: V, t: T): (T, Collection[Cell[S#M]]) = {
      val delta = cell.content.value.asDouble.flatMap {
        case dc => t.content.value.asDouble.map {
          case dt => Left(Cell[S#M](cell.position.append(ext(key) + "*(" + rem.toShortString("|") + "-" +
            t.position.toShortString("|") + ")"), Content(ContinuousSchema(DoubleCodex), ext(key) * (dc - dt))))
        }
      }

      (Cell(rem, cell.content), Collection(delta))
    }
  }
}

class TestScaldingMatrixSlide extends TestMatrixSlide with TBddDsl {

  "A Matrix.slide" should "return its first along derived data in 1D" in {
    Given {
      num1
    } When {
      cells: TypedPipe[Cell[Position1D]] =>
        cells.slide(Along(First), List(TestMatrixSlide.Delta[Position0D, Position1D](1),
          TestMatrixSlide.Delta[Position0D, Position1D](2)))
    } Then {
      _.toList.sortBy(_.position) shouldBe result1
    }
  }

  it should "return its first over derived data in 2D" in {
    Given {
      num2
    } When {
      cells: TypedPipe[Cell[Position2D]] =>
        cells.slide(Over(First), TestMatrixSlide.Delta[Position1D, Position1D](1))
    } Then {
      _.toList.sortBy(_.position) shouldBe result2
    }
  }

  it should "return its first along derived data in 2D" in {
    Given {
      num2
    } When {
      cells: TypedPipe[Cell[Position2D]] =>
        cells.slide(Along(First), TestMatrixSlide.Delta[Position1D, Position1D](1))
    } Then {
      _.toList.sortBy(_.position) shouldBe result3
    }
  }

  it should "return its second over derived data in 2D" in {
    Given {
      num2
    } When {
      cells: TypedPipe[Cell[Position2D]] =>
        cells.slide(Over(Second), TestMatrixSlide.Delta[Position1D, Position1D](1))
    } Then {
      _.toList.sortBy(_.position) shouldBe result4
    }
  }

  it should "return its second along derived data in 2D" in {
    Given {
      num2
    } When {
      cells: TypedPipe[Cell[Position2D]] =>
        cells.slide(Along(Second), TestMatrixSlide.Delta[Position1D, Position1D](1))
    } Then {
      _.toList.sortBy(_.position) shouldBe result5
    }
  }

  it should "return its first over derived data in 3D" in {
    Given {
      num3
    } When {
      cells: TypedPipe[Cell[Position3D]] =>
        cells.slide(Over(First), TestMatrixSlide.Delta[Position1D, Position2D](1))
    } Then {
      _.toList.sortBy(_.position) shouldBe result6
    }
  }

  it should "return its first along derived data in 3D" in {
    Given {
      num3
    } When {
      cells: TypedPipe[Cell[Position3D]] =>
        cells.slide(Along(First), TestMatrixSlide.Delta[Position2D, Position1D](1))
    } Then {
      _.toList.sortBy(_.position) shouldBe result7
    }
  }

  it should "return its second over derived data in 3D" in {
    Given {
      num3
    } When {
      cells: TypedPipe[Cell[Position3D]] =>
        cells.slide(Over(Second), TestMatrixSlide.Delta[Position1D, Position2D](1))
    } Then {
      _.toList.sortBy(_.position) shouldBe result8
    }
  }

  it should "return its second along derived data in 3D" in {
    Given {
      num3
    } When {
      cells: TypedPipe[Cell[Position3D]] =>
        cells.slide(Along(Second), TestMatrixSlide.Delta[Position2D, Position1D](1))
    } Then {
      _.toList.sortBy(_.position) shouldBe result9
    }
  }

  it should "return its third over derived data in 3D" in {
    Given {
      num3
    } When {
      cells: TypedPipe[Cell[Position3D]] =>
        cells.slide(Over(Third), TestMatrixSlide.Delta[Position1D, Position2D](1))
    } Then {
      _.toList.sortBy(_.position) shouldBe result10
    }
  }

  it should "return its third along derived data in 3D" in {
    Given {
      num3
    } When {
      cells: TypedPipe[Cell[Position3D]] =>
        cells.slide(Along(Third), TestMatrixSlide.Delta[Position2D, Position1D](1))
    } Then {
      _.toList.sortBy(_.position) shouldBe result11
    }
  }

  "A Matrix.slideWithValue" should "return its first along derived data in 1D" in {
    Given {
      num1
    } When {
      cells: TypedPipe[Cell[Position1D]] =>
        cells.slideWithValue(Along(First), List(TestMatrixSlide.DeltaWithValue[Position0D, Position1D]("one"),
          TestMatrixSlide.DeltaWithValue[Position0D, Position1D]("two")), ValuePipe(ext))
    } Then {
      _.toList.sortBy(_.position) shouldBe result12
    }
  }

  it should "return its first over derived data in 2D" in {
    Given {
      num2
    } When {
      cells: TypedPipe[Cell[Position2D]] =>
        cells.slideWithValue(Over(First), TestMatrixSlide.DeltaWithValue[Position1D, Position1D]("one"), ValuePipe(ext))
    } Then {
      _.toList.sortBy(_.position) shouldBe result13
    }
  }

  it should "return its first along derived data in 2D" in {
    Given {
      num2
    } When {
      cells: TypedPipe[Cell[Position2D]] =>
        cells.slideWithValue(Along(First), TestMatrixSlide.DeltaWithValue[Position1D, Position1D]("one"),
          ValuePipe(ext))
    } Then {
      _.toList.sortBy(_.position) shouldBe result14
    }
  }

  it should "return its second over derived data in 2D" in {
    Given {
      num2
    } When {
      cells: TypedPipe[Cell[Position2D]] =>
        cells.slideWithValue(Over(Second), TestMatrixSlide.DeltaWithValue[Position1D, Position1D]("one"),
          ValuePipe(ext))
    } Then {
      _.toList.sortBy(_.position) shouldBe result15
    }
  }

  it should "return its second along derived data in 2D" in {
    Given {
      num2
    } When {
      cells: TypedPipe[Cell[Position2D]] =>
        cells.slideWithValue(Along(Second), TestMatrixSlide.DeltaWithValue[Position1D, Position1D]("one"),
          ValuePipe(ext))
    } Then {
      _.toList.sortBy(_.position) shouldBe result16
    }
  }

  it should "return its first over derived data in 3D" in {
    Given {
      num3
    } When {
      cells: TypedPipe[Cell[Position3D]] =>
        cells.slideWithValue(Over(First), TestMatrixSlide.DeltaWithValue[Position1D, Position2D]("one"), ValuePipe(ext))
    } Then {
      _.toList.sortBy(_.position) shouldBe result17
    }
  }

  it should "return its first along derived data in 3D" in {
    Given {
      num3
    } When {
      cells: TypedPipe[Cell[Position3D]] =>
        cells.slideWithValue(Along(First), TestMatrixSlide.DeltaWithValue[Position2D, Position1D]("one"),
          ValuePipe(ext))
    } Then {
      _.toList.sortBy(_.position) shouldBe result18
    }
  }

  it should "return its second over derived data in 3D" in {
    Given {
      num3
    } When {
      cells: TypedPipe[Cell[Position3D]] =>
        cells.slideWithValue(Over(Second), TestMatrixSlide.DeltaWithValue[Position1D, Position2D]("one"),
          ValuePipe(ext))
    } Then {
      _.toList.sortBy(_.position) shouldBe result19
    }
  }

  it should "return its second along derived data in 3D" in {
    Given {
      num3
    } When {
      cells: TypedPipe[Cell[Position3D]] =>
        cells.slideWithValue(Along(Second), TestMatrixSlide.DeltaWithValue[Position2D, Position1D]("one"),
          ValuePipe(ext))
    } Then {
      _.toList.sortBy(_.position) shouldBe result20
    }
  }

  it should "return its third over derived data in 3D" in {
    Given {
      num3
    } When {
      cells: TypedPipe[Cell[Position3D]] =>
        cells.slideWithValue(Over(Third), TestMatrixSlide.DeltaWithValue[Position1D, Position2D]("one"), ValuePipe(ext))
    } Then {
      _.toList.sortBy(_.position) shouldBe result21
    }
  }

  it should "return its third along derived data in 3D" in {
    Given {
      num3
    } When {
      cells: TypedPipe[Cell[Position3D]] =>
        cells.slideWithValue(Along(Third), TestMatrixSlide.DeltaWithValue[Position2D, Position1D]("one"),
          ValuePipe(ext))
    } Then {
      _.toList.sortBy(_.position) shouldBe result22
    }
  }
}

class TestSparkMatrixSlide extends TestMatrixSlide {

  "A Matrix.slide" should "return its first along derived data in 1D" in {
    toRDD(num1)
      .slide(Along(First), List(TestMatrixSlide.Delta[Position0D, Position1D](1),
        TestMatrixSlide.Delta[Position0D, Position1D](2)))
      .toList.sortBy(_.position) shouldBe result1
  }

  it should "return its first over derived data in 2D" in {
    toRDD(num2)
      .slide(Over(First), TestMatrixSlide.Delta[Position1D, Position1D](1))
      .toList.sortBy(_.position) shouldBe result2
  }

  it should "return its first along derived data in 2D" in {
    toRDD(num2)
      .slide(Along(First), TestMatrixSlide.Delta[Position1D, Position1D](1))
      .toList.sortBy(_.position) shouldBe result3
  }

  it should "return its second over derived data in 2D" in {
    toRDD(num2)
      .slide(Over(Second), TestMatrixSlide.Delta[Position1D, Position1D](1))
      .toList.sortBy(_.position) shouldBe result4
  }

  it should "return its second along derived data in 2D" in {
    toRDD(num2)
      .slide(Along(Second), TestMatrixSlide.Delta[Position1D, Position1D](1))
      .toList.sortBy(_.position) shouldBe result5
  }

  it should "return its first over derived data in 3D" in {
    toRDD(num3)
      .slide(Over(First), TestMatrixSlide.Delta[Position1D, Position2D](1))
      .toList.sortBy(_.position) shouldBe result6
  }

  it should "return its first along derived data in 3D" in {
    toRDD(num3)
      .slide(Along(First), TestMatrixSlide.Delta[Position2D, Position1D](1))
      .toList.sortBy(_.position) shouldBe result7
  }

  it should "return its second over derived data in 3D" in {
    toRDD(num3)
      .slide(Over(Second), TestMatrixSlide.Delta[Position1D, Position2D](1))
      .toList.sortBy(_.position) shouldBe result8
  }

  it should "return its second along derived data in 3D" in {
    toRDD(num3)
      .slide(Along(Second), TestMatrixSlide.Delta[Position2D, Position1D](1))
      .toList.sortBy(_.position) shouldBe result9
  }

  it should "return its third over derived data in 3D" in {
    toRDD(num3)
      .slide(Over(Third), TestMatrixSlide.Delta[Position1D, Position2D](1))
      .toList.sortBy(_.position) shouldBe result10
  }

  it should "return its third along derived data in 3D" in {
    toRDD(num3)
      .slide(Along(Third), TestMatrixSlide.Delta[Position2D, Position1D](1))
      .toList.sortBy(_.position) shouldBe result11
  }

  "A Matrix.slideWithValue" should "return its first along derived data in 1D" in {
    toRDD(num1)
      .slideWithValue(Along(First), List(TestMatrixSlide.DeltaWithValue[Position0D, Position1D]("one"),
        TestMatrixSlide.DeltaWithValue[Position0D, Position1D]("two")), ext)
      .toList.sortBy(_.position) shouldBe result12
  }

  it should "return its first over derived data in 2D" in {
    toRDD(num2)
      .slideWithValue(Over(First), TestMatrixSlide.DeltaWithValue[Position1D, Position1D]("one"), ext)
      .toList.sortBy(_.position) shouldBe result13
  }

  it should "return its first along derived data in 2D" in {
    toRDD(num2)
      .slideWithValue(Along(First), TestMatrixSlide.DeltaWithValue[Position1D, Position1D]("one"), ext)
      .toList.sortBy(_.position) shouldBe result14
  }

  it should "return its second over derived data in 2D" in {
    toRDD(num2)
      .slideWithValue(Over(Second), TestMatrixSlide.DeltaWithValue[Position1D, Position1D]("one"), ext)
      .toList.sortBy(_.position) shouldBe result15
  }

  it should "return its second along derived data in 2D" in {
    toRDD(num2)
      .slideWithValue(Along(Second),
        TestMatrixSlide.DeltaWithValue[Position1D, Position1D]("one"), ext)
      .toList.sortBy(_.position) shouldBe result16
  }

  it should "return its first over derived data in 3D" in {
    toRDD(num3)
      .slideWithValue(Over(First), TestMatrixSlide.DeltaWithValue[Position1D, Position2D]("one"), ext)
      .toList.sortBy(_.position) shouldBe result17
  }

  it should "return its first along derived data in 3D" in {
    toRDD(num3)
      .slideWithValue(Along(First), TestMatrixSlide.DeltaWithValue[Position2D, Position1D]("one"), ext)
      .toList.sortBy(_.position) shouldBe result18
  }

  it should "return its second over derived data in 3D" in {
    toRDD(num3)
      .slideWithValue(Over(Second), TestMatrixSlide.DeltaWithValue[Position1D, Position2D]("one"), ext)
      .toList.sortBy(_.position) shouldBe result19
  }

  it should "return its second along derived data in 3D" in {
    toRDD(num3)
      .slideWithValue(Along(Second), TestMatrixSlide.DeltaWithValue[Position2D, Position1D]("one"), ext)
      .toList.sortBy(_.position) shouldBe result20
  }

  it should "return its third over derived data in 3D" in {
    toRDD(num3)
      .slideWithValue(Over(Third), TestMatrixSlide.DeltaWithValue[Position1D, Position2D]("one"), ext)
      .toList.sortBy(_.position) shouldBe result21
  }

  it should "return its third along derived data in 3D" in {
    toRDD(num3)
      .slideWithValue(Along(Third), TestMatrixSlide.DeltaWithValue[Position2D, Position1D]("one"), ext)
      .toList.sortBy(_.position) shouldBe result22
  }
}

trait TestMatrixFill extends TestMatrix {

  val result1 = List(Cell(Position2D("bar", 1), Content(ContinuousSchema(DoubleCodex), 6.28)),
    Cell(Position2D("bar", 2), Content(ContinuousSchema(DoubleCodex), 12.56)),
    Cell(Position2D("bar", 3), Content(ContinuousSchema(DoubleCodex), 18.84)),
    Cell(Position2D("bar", 4), Content(ContinuousSchema(DoubleCodex), 0)),
    Cell(Position2D("baz", 1), Content(ContinuousSchema(DoubleCodex), 9.42)),
    Cell(Position2D("baz", 2), Content(ContinuousSchema(DoubleCodex), 18.84)),
    Cell(Position2D("baz", 3), Content(ContinuousSchema(DoubleCodex), 0)),
    Cell(Position2D("baz", 4), Content(ContinuousSchema(DoubleCodex), 0)),
    Cell(Position2D("foo", 1), Content(ContinuousSchema(DoubleCodex), 3.14)),
    Cell(Position2D("foo", 2), Content(ContinuousSchema(DoubleCodex), 6.28)),
    Cell(Position2D("foo", 3), Content(ContinuousSchema(DoubleCodex), 9.42)),
    Cell(Position2D("foo", 4), Content(ContinuousSchema(DoubleCodex), 12.56)),
    Cell(Position2D("qux", 1), Content(ContinuousSchema(DoubleCodex), 12.56)),
    Cell(Position2D("qux", 2), Content(ContinuousSchema(DoubleCodex), 0)),
    Cell(Position2D("qux", 3), Content(ContinuousSchema(DoubleCodex), 0)),
    Cell(Position2D("qux", 4), Content(ContinuousSchema(DoubleCodex), 0)))

  val result2 = List(Cell(Position3D("bar", 1, "xyz"), Content(ContinuousSchema(DoubleCodex), 6.28)),
    Cell(Position3D("bar", 2, "xyz"), Content(ContinuousSchema(DoubleCodex), 12.56)),
    Cell(Position3D("bar", 3, "xyz"), Content(ContinuousSchema(DoubleCodex), 18.84)),
    Cell(Position3D("bar", 4, "xyz"), Content(ContinuousSchema(DoubleCodex), 0)),
    Cell(Position3D("baz", 1, "xyz"), Content(ContinuousSchema(DoubleCodex), 9.42)),
    Cell(Position3D("baz", 2, "xyz"), Content(ContinuousSchema(DoubleCodex), 18.84)),
    Cell(Position3D("baz", 3, "xyz"), Content(ContinuousSchema(DoubleCodex), 0)),
    Cell(Position3D("baz", 4, "xyz"), Content(ContinuousSchema(DoubleCodex), 0)),
    Cell(Position3D("foo", 1, "xyz"), Content(ContinuousSchema(DoubleCodex), 3.14)),
    Cell(Position3D("foo", 2, "xyz"), Content(ContinuousSchema(DoubleCodex), 6.28)),
    Cell(Position3D("foo", 3, "xyz"), Content(ContinuousSchema(DoubleCodex), 9.42)),
    Cell(Position3D("foo", 4, "xyz"), Content(ContinuousSchema(DoubleCodex), 12.56)),
    Cell(Position3D("qux", 1, "xyz"), Content(ContinuousSchema(DoubleCodex), 12.56)),
    Cell(Position3D("qux", 2, "xyz"), Content(ContinuousSchema(DoubleCodex), 0)),
    Cell(Position3D("qux", 3, "xyz"), Content(ContinuousSchema(DoubleCodex), 0)),
    Cell(Position3D("qux", 4, "xyz"), Content(ContinuousSchema(DoubleCodex), 0)))

  val result3 = List(Cell(Position2D("bar", 1), Content(ContinuousSchema(DoubleCodex), 6.28)),
    Cell(Position2D("bar", 2), Content(ContinuousSchema(DoubleCodex), 12.56)),
    Cell(Position2D("bar", 3), Content(ContinuousSchema(DoubleCodex), 18.84)),
    Cell(Position2D("bar", 4), Content(ContinuousSchema(DoubleCodex), (6.28 + 12.56 + 18.84) / 3)),
    Cell(Position2D("baz", 1), Content(ContinuousSchema(DoubleCodex), 9.42)),
    Cell(Position2D("baz", 2), Content(ContinuousSchema(DoubleCodex), 18.84)),
    Cell(Position2D("baz", 3), Content(ContinuousSchema(DoubleCodex), (9.42 + 18.84) / 2)),
    Cell(Position2D("baz", 4), Content(ContinuousSchema(DoubleCodex), (9.42 + 18.84) / 2)),
    Cell(Position2D("foo", 1), Content(ContinuousSchema(DoubleCodex), 3.14)),
    Cell(Position2D("foo", 2), Content(ContinuousSchema(DoubleCodex), 6.28)),
    Cell(Position2D("foo", 3), Content(ContinuousSchema(DoubleCodex), 9.42)),
    Cell(Position2D("foo", 4), Content(ContinuousSchema(DoubleCodex), 12.56)),
    Cell(Position2D("qux", 1), Content(ContinuousSchema(DoubleCodex), 12.56)),
    Cell(Position2D("qux", 2), Content(ContinuousSchema(DoubleCodex), (12.56) / 1)),
    Cell(Position2D("qux", 3), Content(ContinuousSchema(DoubleCodex), (12.56) / 1)),
    Cell(Position2D("qux", 4), Content(ContinuousSchema(DoubleCodex), (12.56) / 1)))

  val result4 = List(Cell(Position2D("bar", 1), Content(ContinuousSchema(DoubleCodex), 6.28)),
    Cell(Position2D("bar", 2), Content(ContinuousSchema(DoubleCodex), 12.56)),
    Cell(Position2D("bar", 3), Content(ContinuousSchema(DoubleCodex), 18.84)),
    Cell(Position2D("bar", 4), Content(ContinuousSchema(DoubleCodex), (12.56) / 1)),
    Cell(Position2D("baz", 1), Content(ContinuousSchema(DoubleCodex), 9.42)),
    Cell(Position2D("baz", 2), Content(ContinuousSchema(DoubleCodex), 18.84)),
    Cell(Position2D("baz", 3), Content(ContinuousSchema(DoubleCodex), (9.42 + 18.84) / 2)),
    Cell(Position2D("baz", 4), Content(ContinuousSchema(DoubleCodex), (12.56) / 1)),
    Cell(Position2D("foo", 1), Content(ContinuousSchema(DoubleCodex), 3.14)),
    Cell(Position2D("foo", 2), Content(ContinuousSchema(DoubleCodex), 6.28)),
    Cell(Position2D("foo", 3), Content(ContinuousSchema(DoubleCodex), 9.42)),
    Cell(Position2D("foo", 4), Content(ContinuousSchema(DoubleCodex), 12.56)),
    Cell(Position2D("qux", 1), Content(ContinuousSchema(DoubleCodex), 12.56)),
    Cell(Position2D("qux", 2), Content(ContinuousSchema(DoubleCodex), (6.28 + 12.56 + 18.84) / 3)),
    Cell(Position2D("qux", 3), Content(ContinuousSchema(DoubleCodex), (9.42 + 18.84) / 2)),
    Cell(Position2D("qux", 4), Content(ContinuousSchema(DoubleCodex), (12.56) / 1)))

  val result5 = List(Cell(Position2D("bar", 1), Content(ContinuousSchema(DoubleCodex), 6.28)),
    Cell(Position2D("bar", 2), Content(ContinuousSchema(DoubleCodex), 12.56)),
    Cell(Position2D("bar", 3), Content(ContinuousSchema(DoubleCodex), 18.84)),
    Cell(Position2D("bar", 4), Content(ContinuousSchema(DoubleCodex), (12.56) / 1)),
    Cell(Position2D("baz", 1), Content(ContinuousSchema(DoubleCodex), 9.42)),
    Cell(Position2D("baz", 2), Content(ContinuousSchema(DoubleCodex), 18.84)),
    Cell(Position2D("baz", 3), Content(ContinuousSchema(DoubleCodex), (9.42 + 18.84) / 2)),
    Cell(Position2D("baz", 4), Content(ContinuousSchema(DoubleCodex), (12.56) / 1)),
    Cell(Position2D("foo", 1), Content(ContinuousSchema(DoubleCodex), 3.14)),
    Cell(Position2D("foo", 2), Content(ContinuousSchema(DoubleCodex), 6.28)),
    Cell(Position2D("foo", 3), Content(ContinuousSchema(DoubleCodex), 9.42)),
    Cell(Position2D("foo", 4), Content(ContinuousSchema(DoubleCodex), 12.56)),
    Cell(Position2D("qux", 1), Content(ContinuousSchema(DoubleCodex), 12.56)),
    Cell(Position2D("qux", 2), Content(ContinuousSchema(DoubleCodex), (6.28 + 12.56 + 18.84) / 3)),
    Cell(Position2D("qux", 3), Content(ContinuousSchema(DoubleCodex), (9.42 + 18.84) / 2)),
    Cell(Position2D("qux", 4), Content(ContinuousSchema(DoubleCodex), (12.56) / 1)))

  val result6 = List(Cell(Position2D("bar", 1), Content(ContinuousSchema(DoubleCodex), 6.28)),
    Cell(Position2D("bar", 2), Content(ContinuousSchema(DoubleCodex), 12.56)),
    Cell(Position2D("bar", 3), Content(ContinuousSchema(DoubleCodex), 18.84)),
    Cell(Position2D("bar", 4), Content(ContinuousSchema(DoubleCodex), (6.28 + 12.56 + 18.84) / 3)),
    Cell(Position2D("baz", 1), Content(ContinuousSchema(DoubleCodex), 9.42)),
    Cell(Position2D("baz", 2), Content(ContinuousSchema(DoubleCodex), 18.84)),
    Cell(Position2D("baz", 3), Content(ContinuousSchema(DoubleCodex), (9.42 + 18.84) / 2)),
    Cell(Position2D("baz", 4), Content(ContinuousSchema(DoubleCodex), (9.42 + 18.84) / 2)),
    Cell(Position2D("foo", 1), Content(ContinuousSchema(DoubleCodex), 3.14)),
    Cell(Position2D("foo", 2), Content(ContinuousSchema(DoubleCodex), 6.28)),
    Cell(Position2D("foo", 3), Content(ContinuousSchema(DoubleCodex), 9.42)),
    Cell(Position2D("foo", 4), Content(ContinuousSchema(DoubleCodex), 12.56)),
    Cell(Position2D("qux", 1), Content(ContinuousSchema(DoubleCodex), 12.56)),
    Cell(Position2D("qux", 2), Content(ContinuousSchema(DoubleCodex), (12.56) / 1)),
    Cell(Position2D("qux", 3), Content(ContinuousSchema(DoubleCodex), (12.56) / 1)),
    Cell(Position2D("qux", 4), Content(ContinuousSchema(DoubleCodex), (12.56) / 1)))

  val result7 = List(Cell(Position3D("bar", 1, "xyz"), Content(ContinuousSchema(DoubleCodex), 6.28)),
    Cell(Position3D("bar", 2, "xyz"), Content(ContinuousSchema(DoubleCodex), 12.56)),
    Cell(Position3D("bar", 3, "xyz"), Content(ContinuousSchema(DoubleCodex), 18.84)),
    Cell(Position3D("bar", 4, "xyz"), Content(ContinuousSchema(DoubleCodex), (6.28 + 12.56 + 18.84) / 3)),
    Cell(Position3D("baz", 1, "xyz"), Content(ContinuousSchema(DoubleCodex), 9.42)),
    Cell(Position3D("baz", 2, "xyz"), Content(ContinuousSchema(DoubleCodex), 18.84)),
    Cell(Position3D("baz", 3, "xyz"), Content(ContinuousSchema(DoubleCodex), (9.42 + 18.84) / 2)),
    Cell(Position3D("baz", 4, "xyz"), Content(ContinuousSchema(DoubleCodex), (9.42 + 18.84) / 2)),
    Cell(Position3D("foo", 1, "xyz"), Content(ContinuousSchema(DoubleCodex), 3.14)),
    Cell(Position3D("foo", 2, "xyz"), Content(ContinuousSchema(DoubleCodex), 6.28)),
    Cell(Position3D("foo", 3, "xyz"), Content(ContinuousSchema(DoubleCodex), 9.42)),
    Cell(Position3D("foo", 4, "xyz"), Content(ContinuousSchema(DoubleCodex), 12.56)),
    Cell(Position3D("qux", 1, "xyz"), Content(ContinuousSchema(DoubleCodex), 12.56)),
    Cell(Position3D("qux", 2, "xyz"), Content(ContinuousSchema(DoubleCodex), (12.56) / 1)),
    Cell(Position3D("qux", 3, "xyz"), Content(ContinuousSchema(DoubleCodex), (12.56) / 1)),
    Cell(Position3D("qux", 4, "xyz"), Content(ContinuousSchema(DoubleCodex), (12.56) / 1)))

  val result8 = List(Cell(Position3D("bar", 1, "xyz"), Content(ContinuousSchema(DoubleCodex), 6.28)),
    Cell(Position3D("bar", 2, "xyz"), Content(ContinuousSchema(DoubleCodex), 12.56)),
    Cell(Position3D("bar", 3, "xyz"), Content(ContinuousSchema(DoubleCodex), 18.84)),
    Cell(Position3D("bar", 4, "xyz"), Content(ContinuousSchema(DoubleCodex), (12.56) / 1)),
    Cell(Position3D("baz", 1, "xyz"), Content(ContinuousSchema(DoubleCodex), 9.42)),
    Cell(Position3D("baz", 2, "xyz"), Content(ContinuousSchema(DoubleCodex), 18.84)),
    Cell(Position3D("baz", 3, "xyz"), Content(ContinuousSchema(DoubleCodex), (9.42 + 18.84) / 2)),
    Cell(Position3D("baz", 4, "xyz"), Content(ContinuousSchema(DoubleCodex), (12.56) / 1)),
    Cell(Position3D("foo", 1, "xyz"), Content(ContinuousSchema(DoubleCodex), 3.14)),
    Cell(Position3D("foo", 2, "xyz"), Content(ContinuousSchema(DoubleCodex), 6.28)),
    Cell(Position3D("foo", 3, "xyz"), Content(ContinuousSchema(DoubleCodex), 9.42)),
    Cell(Position3D("foo", 4, "xyz"), Content(ContinuousSchema(DoubleCodex), 12.56)),
    Cell(Position3D("qux", 1, "xyz"), Content(ContinuousSchema(DoubleCodex), 12.56)),
    Cell(Position3D("qux", 2, "xyz"), Content(ContinuousSchema(DoubleCodex), (6.28 + 12.56 + 18.84) / 3)),
    Cell(Position3D("qux", 3, "xyz"), Content(ContinuousSchema(DoubleCodex), (9.42 + 18.84) / 2)),
    Cell(Position3D("qux", 4, "xyz"), Content(ContinuousSchema(DoubleCodex), (12.56) / 1)))

  val result9 = List(Cell(Position3D("bar", 1, "xyz"), Content(ContinuousSchema(DoubleCodex), 6.28)),
    Cell(Position3D("bar", 2, "xyz"), Content(ContinuousSchema(DoubleCodex), 12.56)),
    Cell(Position3D("bar", 3, "xyz"), Content(ContinuousSchema(DoubleCodex), 18.84)),
    Cell(Position3D("bar", 4, "xyz"), Content(ContinuousSchema(DoubleCodex), (12.56) / 1)),
    Cell(Position3D("baz", 1, "xyz"), Content(ContinuousSchema(DoubleCodex), 9.42)),
    Cell(Position3D("baz", 2, "xyz"), Content(ContinuousSchema(DoubleCodex), 18.84)),
    Cell(Position3D("baz", 3, "xyz"), Content(ContinuousSchema(DoubleCodex), (9.42 + 18.84) / 2)),
    Cell(Position3D("baz", 4, "xyz"), Content(ContinuousSchema(DoubleCodex), (12.56) / 1)),
    Cell(Position3D("foo", 1, "xyz"), Content(ContinuousSchema(DoubleCodex), 3.14)),
    Cell(Position3D("foo", 2, "xyz"), Content(ContinuousSchema(DoubleCodex), 6.28)),
    Cell(Position3D("foo", 3, "xyz"), Content(ContinuousSchema(DoubleCodex), 9.42)),
    Cell(Position3D("foo", 4, "xyz"), Content(ContinuousSchema(DoubleCodex), 12.56)),
    Cell(Position3D("qux", 1, "xyz"), Content(ContinuousSchema(DoubleCodex), 12.56)),
    Cell(Position3D("qux", 2, "xyz"), Content(ContinuousSchema(DoubleCodex), (6.28 + 12.56 + 18.84) / 3)),
    Cell(Position3D("qux", 3, "xyz"), Content(ContinuousSchema(DoubleCodex), (9.42 + 18.84) / 2)),
    Cell(Position3D("qux", 4, "xyz"), Content(ContinuousSchema(DoubleCodex), (12.56) / 1)))

  val result10 = List(Cell(Position3D("bar", 1, "xyz"), Content(ContinuousSchema(DoubleCodex), 6.28)),
    Cell(Position3D("bar", 2, "xyz"), Content(ContinuousSchema(DoubleCodex), 12.56)),
    Cell(Position3D("bar", 3, "xyz"), Content(ContinuousSchema(DoubleCodex), 18.84)),
    Cell(Position3D("bar", 4, "xyz"), Content(ContinuousSchema(DoubleCodex), (6.28 + 12.56 + 18.84) / 3)),
    Cell(Position3D("baz", 1, "xyz"), Content(ContinuousSchema(DoubleCodex), 9.42)),
    Cell(Position3D("baz", 2, "xyz"), Content(ContinuousSchema(DoubleCodex), 18.84)),
    Cell(Position3D("baz", 3, "xyz"), Content(ContinuousSchema(DoubleCodex), (9.42 + 18.84) / 2)),
    Cell(Position3D("baz", 4, "xyz"), Content(ContinuousSchema(DoubleCodex), (9.42 + 18.84) / 2)),
    Cell(Position3D("foo", 1, "xyz"), Content(ContinuousSchema(DoubleCodex), 3.14)),
    Cell(Position3D("foo", 2, "xyz"), Content(ContinuousSchema(DoubleCodex), 6.28)),
    Cell(Position3D("foo", 3, "xyz"), Content(ContinuousSchema(DoubleCodex), 9.42)),
    Cell(Position3D("foo", 4, "xyz"), Content(ContinuousSchema(DoubleCodex), 12.56)),
    Cell(Position3D("qux", 1, "xyz"), Content(ContinuousSchema(DoubleCodex), 12.56)),
    Cell(Position3D("qux", 2, "xyz"), Content(ContinuousSchema(DoubleCodex), (12.56) / 1)),
    Cell(Position3D("qux", 3, "xyz"), Content(ContinuousSchema(DoubleCodex), (12.56) / 1)),
    Cell(Position3D("qux", 4, "xyz"), Content(ContinuousSchema(DoubleCodex), (12.56) / 1)))

  val result11 = List(Cell(Position3D("bar", 1, "xyz"), Content(ContinuousSchema(DoubleCodex), 6.28)),
    Cell(Position3D("bar", 2, "xyz"), Content(ContinuousSchema(DoubleCodex), 12.56)),
    Cell(Position3D("bar", 3, "xyz"), Content(ContinuousSchema(DoubleCodex), 18.84)),
    Cell(Position3D("bar", 4, "xyz"), Content(ContinuousSchema(DoubleCodex),
      (3.14 + 2 * 6.28 + 2 * 9.42 + 3 * 12.56 + 2 * 18.84) / 10)),
    Cell(Position3D("baz", 1, "xyz"), Content(ContinuousSchema(DoubleCodex), 9.42)),
    Cell(Position3D("baz", 2, "xyz"), Content(ContinuousSchema(DoubleCodex), 18.84)),
    Cell(Position3D("baz", 3, "xyz"), Content(ContinuousSchema(DoubleCodex),
      (3.14 + 2 * 6.28 + 2 * 9.42 + 3 * 12.56 + 2 * 18.84) / 10)),
    Cell(Position3D("baz", 4, "xyz"), Content(ContinuousSchema(DoubleCodex),
      (3.14 + 2 * 6.28 + 2 * 9.42 + 3 * 12.56 + 2 * 18.84) / 10)),
    Cell(Position3D("foo", 1, "xyz"), Content(ContinuousSchema(DoubleCodex), 3.14)),
    Cell(Position3D("foo", 2, "xyz"), Content(ContinuousSchema(DoubleCodex), 6.28)),
    Cell(Position3D("foo", 3, "xyz"), Content(ContinuousSchema(DoubleCodex), 9.42)),
    Cell(Position3D("foo", 4, "xyz"), Content(ContinuousSchema(DoubleCodex), 12.56)),
    Cell(Position3D("qux", 1, "xyz"), Content(ContinuousSchema(DoubleCodex), 12.56)),
    Cell(Position3D("qux", 2, "xyz"), Content(ContinuousSchema(DoubleCodex),
      (3.14 + 2 * 6.28 + 2 * 9.42 + 3 * 12.56 + 2 * 18.84) / 10)),
    Cell(Position3D("qux", 3, "xyz"), Content(ContinuousSchema(DoubleCodex),
      (3.14 + 2 * 6.28 + 2 * 9.42 + 3 * 12.56 + 2 * 18.84) / 10)),
    Cell(Position3D("qux", 4, "xyz"), Content(ContinuousSchema(DoubleCodex),
      (3.14 + 2 * 6.28 + 2 * 9.42 + 3 * 12.56 + 2 * 18.84) / 10)))

  val result12 = List(Cell(Position3D("bar", 1, "xyz"), Content(ContinuousSchema(DoubleCodex), 6.28)),
    Cell(Position3D("bar", 2, "xyz"), Content(ContinuousSchema(DoubleCodex), 12.56)),
    Cell(Position3D("bar", 3, "xyz"), Content(ContinuousSchema(DoubleCodex), 18.84)),
    Cell(Position3D("baz", 1, "xyz"), Content(ContinuousSchema(DoubleCodex), 9.42)),
    Cell(Position3D("baz", 2, "xyz"), Content(ContinuousSchema(DoubleCodex), 18.84)),
    Cell(Position3D("foo", 1, "xyz"), Content(ContinuousSchema(DoubleCodex), 3.14)),
    Cell(Position3D("foo", 2, "xyz"), Content(ContinuousSchema(DoubleCodex), 6.28)),
    Cell(Position3D("foo", 3, "xyz"), Content(ContinuousSchema(DoubleCodex), 9.42)),
    Cell(Position3D("foo", 4, "xyz"), Content(ContinuousSchema(DoubleCodex), 12.56)),
    Cell(Position3D("qux", 1, "xyz"), Content(ContinuousSchema(DoubleCodex), 12.56)))
}

class TestScaldingMatrixFill extends TestMatrixFill with TBddDsl {

  "A Matrix.fill" should "return its filled data in 2D" in {
    Given {
      num2
    } When {
      cells: TypedPipe[Cell[Position2D]] =>
        cells.fill(Content(ContinuousSchema(DoubleCodex), 0))
    } Then {
      _.toList.sortBy(_.position) shouldBe result1
    }
  }

  it should "return its filled data in 3D" in {
    Given {
      num3
    } When {
      cells: TypedPipe[Cell[Position3D]] =>
        cells.fill(Content(ContinuousSchema(DoubleCodex), 0))
    } Then {
      _.toList.sortBy(_.position) shouldBe result2
    }
  }

  "A Matrix.fill" should "return its first over filled data in 2D" in {
    Given {
      num2
    } When {
      cells: TypedPipe[Cell[Position2D]] =>
        cells.fill(Over[Position2D, Dimension.First](First),
          cells.summarise(Over(First), Mean[Position2D, Position1D]()), InMemory())
    } Then {
      _.toList.sortBy(_.position) shouldBe result3
    }
  }

  it should "return its first along filled data in 2D" in {
    Given {
      num2
    } When {
      cells: TypedPipe[Cell[Position2D]] =>
        cells.fill(Along[Position2D, Dimension.First](First),
          cells.summarise(Along(First), Mean[Position2D, Position1D]()), InMemory(Reducers(123)))
    } Then {
      _.toList.sortBy(_.position) shouldBe result4
    }
  }

  it should "return its second over filled data in 2D" in {
    Given {
      num2
    } When {
      cells: TypedPipe[Cell[Position2D]] =>
        cells.fill(Over[Position2D, Dimension.Second](Second),
          cells.summarise(Over(Second), Mean[Position2D, Position1D]()), Default())
    } Then {
      _.toList.sortBy(_.position) shouldBe result5
    }
  }

  it should "return its second along filled data in 2D" in {
    Given {
      num2
    } When {
      cells: TypedPipe[Cell[Position2D]] =>
        cells.fill(Along[Position2D, Dimension.Second](Second),
          cells.summarise(Along(Second), Mean[Position2D, Position1D]()), Default(Reducers(123)))
    } Then {
      _.toList.sortBy(_.position) shouldBe result6
    }
  }

  it should "return its first over filled data in 3D" in {
    Given {
      num3
    } When {
      cells: TypedPipe[Cell[Position3D]] =>
        cells.fill(Over[Position3D, Dimension.First](First),
          cells.summarise(Over(First), Mean[Position3D, Position1D]()), InMemory())
    } Then {
      _.toList.sortBy(_.position) shouldBe result7
    }
  }

  it should "return its first along filled data in 3D" in {
    Given {
      num3
    } When {
      cells: TypedPipe[Cell[Position3D]] =>
        cells.fill(Along[Position3D, Dimension.First](First),
          cells.summarise(Along(First), Mean[Position3D, Position2D]()), InMemory(Reducers(123)))
    } Then {
      _.toList.sortBy(_.position) shouldBe result8
    }
  }

  it should "return its second over filled data in 3D" in {
    Given {
      num3
    } When {
      cells: TypedPipe[Cell[Position3D]] =>
        cells.fill(Over[Position3D, Dimension.Second](Second),
          cells.summarise(Over(Second), Mean[Position3D, Position1D]()), Default())
    } Then {
      _.toList.sortBy(_.position) shouldBe result9
    }
  }

  it should "return its second along filled data in 3D" in {
    Given {
      num3
    } When {
      cells: TypedPipe[Cell[Position3D]] =>
        cells.fill(Along[Position3D, Dimension.Second](Second),
          cells.summarise(Along(Second), Mean[Position3D, Position2D]()), Default(Reducers(123)))
    } Then {
      _.toList.sortBy(_.position) shouldBe result10
    }
  }

  it should "return its third over filled data in 3D" in {
    Given {
      num3
    } When {
      cells: TypedPipe[Cell[Position3D]] =>
        cells.fill(Over[Position3D, Dimension.Third](Third),
          cells.summarise(Over(Third), Mean[Position3D, Position1D]()), InMemory())
    } Then {
      _.toList.sortBy(_.position) shouldBe result11
    }
  }

  it should "return its third along filled data in 3D" in {
    Given {
      num3
    } When {
      cells: TypedPipe[Cell[Position3D]] =>
        cells.fill(Along[Position3D, Dimension.Third](Third),
          cells.summarise(Along(Third), Mean[Position3D, Position2D]()), InMemory(Reducers(123)))
    } Then {
      _.toList.sortBy(_.position) shouldBe result12
    }
  }
}

class TestSparkMatrixFill extends TestMatrixFill {

  "A Matrix.fill" should "return its filled data in 2D" in {
    toRDD(num2)
      .fill(Content(ContinuousSchema(DoubleCodex), 0))
      .toList.sortBy(_.position) shouldBe result1
  }

  it should "return its filled data in 3D" in {
    toRDD(num3)
      .fill(Content(ContinuousSchema(DoubleCodex), 0))
      .toList.sortBy(_.position) shouldBe result2
  }

  "A Matrix.fill" should "return its first over filled data in 2D" in {
    val cells = toRDD(num2)

    cells
      .fill(Over[Position2D, Dimension.First](First),
        cells.summarise(Over(First), Mean[Position2D, Position1D]()), InMemory())
      .toList.sortBy(_.position) shouldBe result3
  }

  it should "return its first along filled data in 2D" in {
    val cells = toRDD(num2)

    cells
      .fill(Along[Position2D, Dimension.First](First),
        cells.summarise(Along(First), Mean[Position2D, Position1D]()), InMemory(Reducers(123)))
      .toList.sortBy(_.position) shouldBe result4
  }

  it should "return its second over filled data in 2D" in {
    val cells = toRDD(num2)

    cells
      .fill(Over[Position2D, Dimension.Second](Second),
        cells.summarise(Over(Second), Mean[Position2D, Position1D]()), Default())
      .toList.sortBy(_.position) shouldBe result5
  }

  it should "return its second along filled data in 2D" in {
    val cells = toRDD(num2)

    cells
      .fill(Along[Position2D, Dimension.Second](Second),
        cells.summarise(Along(Second), Mean[Position2D, Position1D]()), Default(Reducers(123)))
      .toList.sortBy(_.position) shouldBe result6
  }

  it should "return its first over filled data in 3D" in {
    val cells = toRDD(num3)

    cells
      .fill(Over[Position3D, Dimension.First](First),
        cells.summarise(Over(First), Mean[Position3D, Position1D]()), InMemory())
      .toList.sortBy(_.position) shouldBe result7
  }

  it should "return its first along filled data in 3D" in {
    val cells = toRDD(num3)

    cells
      .fill(Along[Position3D, Dimension.First](First),
        cells.summarise(Along(First), Mean[Position3D, Position2D]()), InMemory(Reducers(123)))
      .toList.sortBy(_.position) shouldBe result8
  }

  it should "return its second over filled data in 3D" in {
    val cells = toRDD(num3)

    cells
      .fill(Over[Position3D, Dimension.Second](Second),
        cells.summarise(Over(Second), Mean[Position3D, Position1D]()), Default())
      .toList.sortBy(_.position) shouldBe result9
  }

  it should "return its second along filled data in 3D" in {
    val cells = toRDD(num3)

    cells
      .fill(Along[Position3D, Dimension.Second](Second),
        cells.summarise(Along(Second), Mean[Position3D, Position2D]()), Default(Reducers(123)))
      .toList.sortBy(_.position) shouldBe result10
  }

  it should "return its third over filled data in 3D" in {
    val cells = toRDD(num3)

    cells
      .fill(Over[Position3D, Dimension.Third](Third),
        cells.summarise(Over(Third), Mean[Position3D, Position1D]()), InMemory())
      .toList.sortBy(_.position) shouldBe result11
  }

  it should "return its third along filled data in 3D" in {
    val cells = toRDD(num3)

    cells
      .fill(Along[Position3D, Dimension.Third](Third),
        cells.summarise(Along(Third), Mean[Position3D, Position2D]()), InMemory(Reducers(123)))
      .toList.sortBy(_.position) shouldBe result12
  }
}

trait TestMatrixRename extends TestMatrix {

  val ext = ".new"

  val result1 = List(Cell(Position1D("bar.new"), Content(OrdinalSchema(StringCodex), "6.28")),
    Cell(Position1D("baz.new"), Content(OrdinalSchema(StringCodex), "9.42")),
    Cell(Position1D("foo.new"), Content(OrdinalSchema(StringCodex), "3.14")),
    Cell(Position1D("qux.new"), Content(OrdinalSchema(StringCodex), "12.56")))

  val result2 = List(Cell(Position2D("bar.new", 1), Content(OrdinalSchema(StringCodex), "6.28")),
    Cell(Position2D("bar.new", 2), Content(ContinuousSchema(DoubleCodex), 12.56)),
    Cell(Position2D("bar.new", 3), Content(OrdinalSchema(LongCodex), 19)),
    Cell(Position2D("baz.new", 1), Content(OrdinalSchema(StringCodex), "9.42")),
    Cell(Position2D("baz.new", 2), Content(DiscreteSchema(LongCodex), 19)),
    Cell(Position2D("foo.new", 1), Content(OrdinalSchema(StringCodex), "3.14")),
    Cell(Position2D("foo.new", 2), Content(ContinuousSchema(DoubleCodex), 6.28)),
    Cell(Position2D("foo.new", 3), Content(NominalSchema(StringCodex), "9.42")),
    Cell(Position2D("foo.new", 4), Content(DateSchema(DateCodex("yyyy-MM-dd hh:mm:ss")),
      (new java.text.SimpleDateFormat("yyyy-MM-dd hh:mm:ss")).parse("2000-01-01 12:56:00"))),
    Cell(Position2D("qux.new", 1), Content(OrdinalSchema(StringCodex), "12.56")))

  val result3 = List(Cell(Position2D("bar", "1.new"), Content(OrdinalSchema(StringCodex), "6.28")),
    Cell(Position2D("bar", "2.new"), Content(ContinuousSchema(DoubleCodex), 12.56)),
    Cell(Position2D("bar", "3.new"), Content(OrdinalSchema(LongCodex), 19)),
    Cell(Position2D("baz", "1.new"), Content(OrdinalSchema(StringCodex), "9.42")),
    Cell(Position2D("baz", "2.new"), Content(DiscreteSchema(LongCodex), 19)),
    Cell(Position2D("foo", "1.new"), Content(OrdinalSchema(StringCodex), "3.14")),
    Cell(Position2D("foo", "2.new"), Content(ContinuousSchema(DoubleCodex), 6.28)),
    Cell(Position2D("foo", "3.new"), Content(NominalSchema(StringCodex), "9.42")),
    Cell(Position2D("foo", "4.new"), Content(DateSchema(DateCodex("yyyy-MM-dd hh:mm:ss")),
      (new java.text.SimpleDateFormat("yyyy-MM-dd hh:mm:ss")).parse("2000-01-01 12:56:00"))),
    Cell(Position2D("qux", "1.new"), Content(OrdinalSchema(StringCodex), "12.56")))

  val result4 = List(Cell(Position3D("bar.new", 1, "xyz"), Content(OrdinalSchema(StringCodex), "6.28")),
    Cell(Position3D("bar.new", 2, "xyz"), Content(ContinuousSchema(DoubleCodex), 12.56)),
    Cell(Position3D("bar.new", 3, "xyz"), Content(OrdinalSchema(LongCodex), 19)),
    Cell(Position3D("baz.new", 1, "xyz"), Content(OrdinalSchema(StringCodex), "9.42")),
    Cell(Position3D("baz.new", 2, "xyz"), Content(DiscreteSchema(LongCodex), 19)),
    Cell(Position3D("foo.new", 1, "xyz"), Content(OrdinalSchema(StringCodex), "3.14")),
    Cell(Position3D("foo.new", 2, "xyz"), Content(ContinuousSchema(DoubleCodex), 6.28)),
    Cell(Position3D("foo.new", 3, "xyz"), Content(NominalSchema(StringCodex), "9.42")),
    Cell(Position3D("foo.new", 4, "xyz"), Content(DateSchema(DateCodex("yyyy-MM-dd hh:mm:ss")),
      (new java.text.SimpleDateFormat("yyyy-MM-dd hh:mm:ss")).parse("2000-01-01 12:56:00"))),
    Cell(Position3D("qux.new", 1, "xyz"), Content(OrdinalSchema(StringCodex), "12.56")))

  val result5 = List(Cell(Position3D("bar", "1.new", "xyz"), Content(OrdinalSchema(StringCodex), "6.28")),
    Cell(Position3D("bar", "2.new", "xyz"), Content(ContinuousSchema(DoubleCodex), 12.56)),
    Cell(Position3D("bar", "3.new", "xyz"), Content(OrdinalSchema(LongCodex), 19)),
    Cell(Position3D("baz", "1.new", "xyz"), Content(OrdinalSchema(StringCodex), "9.42")),
    Cell(Position3D("baz", "2.new", "xyz"), Content(DiscreteSchema(LongCodex), 19)),
    Cell(Position3D("foo", "1.new", "xyz"), Content(OrdinalSchema(StringCodex), "3.14")),
    Cell(Position3D("foo", "2.new", "xyz"), Content(ContinuousSchema(DoubleCodex), 6.28)),
    Cell(Position3D("foo", "3.new", "xyz"), Content(NominalSchema(StringCodex), "9.42")),
    Cell(Position3D("foo", "4.new", "xyz"), Content(DateSchema(DateCodex("yyyy-MM-dd hh:mm:ss")),
      (new java.text.SimpleDateFormat("yyyy-MM-dd hh:mm:ss")).parse("2000-01-01 12:56:00"))),
    Cell(Position3D("qux", "1.new", "xyz"), Content(OrdinalSchema(StringCodex), "12.56")))

  val result6 = List(Cell(Position3D("bar", 1, "xyz.new"), Content(OrdinalSchema(StringCodex), "6.28")),
    Cell(Position3D("bar", 2, "xyz.new"), Content(ContinuousSchema(DoubleCodex), 12.56)),
    Cell(Position3D("bar", 3, "xyz.new"), Content(OrdinalSchema(LongCodex), 19)),
    Cell(Position3D("baz", 1, "xyz.new"), Content(OrdinalSchema(StringCodex), "9.42")),
    Cell(Position3D("baz", 2, "xyz.new"), Content(DiscreteSchema(LongCodex), 19)),
    Cell(Position3D("foo", 1, "xyz.new"), Content(OrdinalSchema(StringCodex), "3.14")),
    Cell(Position3D("foo", 2, "xyz.new"), Content(ContinuousSchema(DoubleCodex), 6.28)),
    Cell(Position3D("foo", 3, "xyz.new"), Content(NominalSchema(StringCodex), "9.42")),
    Cell(Position3D("foo", 4, "xyz.new"), Content(DateSchema(DateCodex("yyyy-MM-dd hh:mm:ss")),
      (new java.text.SimpleDateFormat("yyyy-MM-dd hh:mm:ss")).parse("2000-01-01 12:56:00"))),
    Cell(Position3D("qux", 1, "xyz.new"), Content(OrdinalSchema(StringCodex), "12.56")))

  val result7 = List(Cell(Position1D("bar.new"), Content(OrdinalSchema(StringCodex), "6.28")),
    Cell(Position1D("baz.new"), Content(OrdinalSchema(StringCodex), "9.42")),
    Cell(Position1D("foo.new"), Content(OrdinalSchema(StringCodex), "3.14")),
    Cell(Position1D("qux.new"), Content(OrdinalSchema(StringCodex), "12.56")))

  val result8 = List(Cell(Position2D("bar.new", 1), Content(OrdinalSchema(StringCodex), "6.28")),
    Cell(Position2D("bar.new", 2), Content(ContinuousSchema(DoubleCodex), 12.56)),
    Cell(Position2D("bar.new", 3), Content(OrdinalSchema(LongCodex), 19)),
    Cell(Position2D("baz.new", 1), Content(OrdinalSchema(StringCodex), "9.42")),
    Cell(Position2D("baz.new", 2), Content(DiscreteSchema(LongCodex), 19)),
    Cell(Position2D("foo.new", 1), Content(OrdinalSchema(StringCodex), "3.14")),
    Cell(Position2D("foo.new", 2), Content(ContinuousSchema(DoubleCodex), 6.28)),
    Cell(Position2D("foo.new", 3), Content(NominalSchema(StringCodex), "9.42")),
    Cell(Position2D("foo.new", 4), Content(DateSchema(DateCodex("yyyy-MM-dd hh:mm:ss")),
      (new java.text.SimpleDateFormat("yyyy-MM-dd hh:mm:ss")).parse("2000-01-01 12:56:00"))),
    Cell(Position2D("qux.new", 1), Content(OrdinalSchema(StringCodex), "12.56")))

  val result9 = List(Cell(Position2D("bar", "1.new"), Content(OrdinalSchema(StringCodex), "6.28")),
    Cell(Position2D("bar", "2.new"), Content(ContinuousSchema(DoubleCodex), 12.56)),
    Cell(Position2D("bar", "3.new"), Content(OrdinalSchema(LongCodex), 19)),
    Cell(Position2D("baz", "1.new"), Content(OrdinalSchema(StringCodex), "9.42")),
    Cell(Position2D("baz", "2.new"), Content(DiscreteSchema(LongCodex), 19)),
    Cell(Position2D("foo", "1.new"), Content(OrdinalSchema(StringCodex), "3.14")),
    Cell(Position2D("foo", "2.new"), Content(ContinuousSchema(DoubleCodex), 6.28)),
    Cell(Position2D("foo", "3.new"), Content(NominalSchema(StringCodex), "9.42")),
    Cell(Position2D("foo", "4.new"), Content(DateSchema(DateCodex("yyyy-MM-dd hh:mm:ss")),
      (new java.text.SimpleDateFormat("yyyy-MM-dd hh:mm:ss")).parse("2000-01-01 12:56:00"))),
    Cell(Position2D("qux", "1.new"), Content(OrdinalSchema(StringCodex), "12.56")))

  val result10 = List(Cell(Position3D("bar.new", 1, "xyz"), Content(OrdinalSchema(StringCodex), "6.28")),
    Cell(Position3D("bar.new", 2, "xyz"), Content(ContinuousSchema(DoubleCodex), 12.56)),
    Cell(Position3D("bar.new", 3, "xyz"), Content(OrdinalSchema(LongCodex), 19)),
    Cell(Position3D("baz.new", 1, "xyz"), Content(OrdinalSchema(StringCodex), "9.42")),
    Cell(Position3D("baz.new", 2, "xyz"), Content(DiscreteSchema(LongCodex), 19)),
    Cell(Position3D("foo.new", 1, "xyz"), Content(OrdinalSchema(StringCodex), "3.14")),
    Cell(Position3D("foo.new", 2, "xyz"), Content(ContinuousSchema(DoubleCodex), 6.28)),
    Cell(Position3D("foo.new", 3, "xyz"), Content(NominalSchema(StringCodex), "9.42")),
    Cell(Position3D("foo.new", 4, "xyz"), Content(DateSchema(DateCodex("yyyy-MM-dd hh:mm:ss")),
      (new java.text.SimpleDateFormat("yyyy-MM-dd hh:mm:ss")).parse("2000-01-01 12:56:00"))),
    Cell(Position3D("qux.new", 1, "xyz"), Content(OrdinalSchema(StringCodex), "12.56")))

  val result11 = List(Cell(Position3D("bar", "1.new", "xyz"), Content(OrdinalSchema(StringCodex), "6.28")),
    Cell(Position3D("bar", "2.new", "xyz"), Content(ContinuousSchema(DoubleCodex), 12.56)),
    Cell(Position3D("bar", "3.new", "xyz"), Content(OrdinalSchema(LongCodex), 19)),
    Cell(Position3D("baz", "1.new", "xyz"), Content(OrdinalSchema(StringCodex), "9.42")),
    Cell(Position3D("baz", "2.new", "xyz"), Content(DiscreteSchema(LongCodex), 19)),
    Cell(Position3D("foo", "1.new", "xyz"), Content(OrdinalSchema(StringCodex), "3.14")),
    Cell(Position3D("foo", "2.new", "xyz"), Content(ContinuousSchema(DoubleCodex), 6.28)),
    Cell(Position3D("foo", "3.new", "xyz"), Content(NominalSchema(StringCodex), "9.42")),
    Cell(Position3D("foo", "4.new", "xyz"), Content(DateSchema(DateCodex("yyyy-MM-dd hh:mm:ss")),
      (new java.text.SimpleDateFormat("yyyy-MM-dd hh:mm:ss")).parse("2000-01-01 12:56:00"))),
    Cell(Position3D("qux", "1.new", "xyz"), Content(OrdinalSchema(StringCodex), "12.56")))

  val result12 = List(Cell(Position3D("bar", 1, "xyz.new"), Content(OrdinalSchema(StringCodex), "6.28")),
    Cell(Position3D("bar", 2, "xyz.new"), Content(ContinuousSchema(DoubleCodex), 12.56)),
    Cell(Position3D("bar", 3, "xyz.new"), Content(OrdinalSchema(LongCodex), 19)),
    Cell(Position3D("baz", 1, "xyz.new"), Content(OrdinalSchema(StringCodex), "9.42")),
    Cell(Position3D("baz", 2, "xyz.new"), Content(DiscreteSchema(LongCodex), 19)),
    Cell(Position3D("foo", 1, "xyz.new"), Content(OrdinalSchema(StringCodex), "3.14")),
    Cell(Position3D("foo", 2, "xyz.new"), Content(ContinuousSchema(DoubleCodex), 6.28)),
    Cell(Position3D("foo", 3, "xyz.new"), Content(NominalSchema(StringCodex), "9.42")),
    Cell(Position3D("foo", 4, "xyz.new"), Content(DateSchema(DateCodex("yyyy-MM-dd hh:mm:ss")),
      (new java.text.SimpleDateFormat("yyyy-MM-dd hh:mm:ss")).parse("2000-01-01 12:56:00"))),
    Cell(Position3D("qux", 1, "xyz.new"), Content(OrdinalSchema(StringCodex), "12.56")))
}

object TestMatrixRename {

  def renamer[P <: Position](dim: Dimension)(cell: Cell[P]): P = {
    cell.position.update(dim, cell.position(dim).toShortString + ".new")
  }

  def renamerWithValue[P <: Position](dim: Dimension)(cell: Cell[P], ext: String): P = {
    cell.position.update(dim, cell.position(dim).toShortString + ext)
  }
}

class TestScaldingMatrixRename extends TestMatrixRename with TBddDsl {

  "A Matrix.rename" should "return its first renamed data in 1D" in {
    Given {
      data1
    } When {
      cells: TypedPipe[Cell[Position1D]] =>
        cells.rename(TestMatrixRename.renamer(First))
    } Then {
      _.toList.sortBy(_.position) shouldBe result1
    }
  }

  it should "return its first renamed data in 2D" in {
    Given {
      data2
    } When {
      cells: TypedPipe[Cell[Position2D]] =>
        cells.rename(TestMatrixRename.renamer(First))
    } Then {
      _.toList.sortBy(_.position) shouldBe result2
    }
  }

  it should "return its second renamed data in 2D" in {
    Given {
      data2
    } When {
      cells: TypedPipe[Cell[Position2D]] =>
        cells.rename(TestMatrixRename.renamer(Second))
    } Then {
      _.toList.sortBy(_.position) shouldBe result3
    }
  }

  it should "return its first renamed data in 3D" in {
    Given {
      data3
    } When {
      cells: TypedPipe[Cell[Position3D]] =>
        cells.rename(TestMatrixRename.renamer(First))
    } Then {
      _.toList.sortBy(_.position) shouldBe result4
    }
  }

  it should "return its second renamed data in 3D" in {
    Given {
      data3
    } When {
      cells: TypedPipe[Cell[Position3D]] =>
        cells.rename(TestMatrixRename.renamer(Second))
    } Then {
      _.toList.sortBy(_.position) shouldBe result5
    }
  }

  it should "return its third renamed data in 3D" in {
    Given {
      data3
    } When {
      cells: TypedPipe[Cell[Position3D]] =>
        cells.rename(TestMatrixRename.renamer(Third))
    } Then {
      _.toList.sortBy(_.position) shouldBe result6
    }
  }

  "A Matrix.renameWithValue" should "return its first renamed data in 1D" in {
    Given {
      data1
    } When {
      cells: TypedPipe[Cell[Position1D]] =>
        cells.renameWithValue(TestMatrixRename.renamerWithValue(First), ValuePipe(ext))
    } Then {
      _.toList.sortBy(_.position) shouldBe result7
    }
  }

  it should "return its first renamed data in 2D" in {
    Given {
      data2
    } When {
      cells: TypedPipe[Cell[Position2D]] =>
        cells.renameWithValue(TestMatrixRename.renamerWithValue(First), ValuePipe(ext))
    } Then {
      _.toList.sortBy(_.position) shouldBe result8
    }
  }

  it should "return its second renamed data in 2D" in {
    Given {
      data2
    } When {
      cells: TypedPipe[Cell[Position2D]] =>
        cells.renameWithValue(TestMatrixRename.renamerWithValue(Second), ValuePipe(ext))
    } Then {
      _.toList.sortBy(_.position) shouldBe result9
    }
  }

  it should "return its first renamed data in 3D" in {
    Given {
      data3
    } When {
      cells: TypedPipe[Cell[Position3D]] =>
        cells.renameWithValue(TestMatrixRename.renamerWithValue(First), ValuePipe(ext))
    } Then {
      _.toList.sortBy(_.position) shouldBe result10
    }
  }

  it should "return its second renamed data in 3D" in {
    Given {
      data3
    } When {
      cells: TypedPipe[Cell[Position3D]] =>
        cells.renameWithValue(TestMatrixRename.renamerWithValue(Second), ValuePipe(ext))
    } Then {
      _.toList.sortBy(_.position) shouldBe result11
    }
  }

  it should "return its third renamed data in 3D" in {
    Given {
      data3
    } When {
      cells: TypedPipe[Cell[Position3D]] =>
        cells.renameWithValue(TestMatrixRename.renamerWithValue(Third), ValuePipe(ext))
    } Then {
      _.toList.sortBy(_.position) shouldBe result12
    }
  }
}

class TestSparkMatrixRename extends TestMatrixRename {

  "A Matrix.rename" should "return its first renamed data in 1D" in {
    toRDD(data1)
      .rename(TestMatrixRename.renamer(First))
      .toList.sortBy(_.position) shouldBe result1
  }

  it should "return its first renamed data in 2D" in {
    toRDD(data2)
      .rename(TestMatrixRename.renamer(First))
      .toList.sortBy(_.position) shouldBe result2
  }

  it should "return its second renamed data in 2D" in {
    toRDD(data2)
      .rename(TestMatrixRename.renamer(Second))
      .toList.sortBy(_.position) shouldBe result3
  }

  it should "return its first renamed data in 3D" in {
    toRDD(data3)
      .rename(TestMatrixRename.renamer(First))
      .toList.sortBy(_.position) shouldBe result4
  }

  it should "return its second renamed data in 3D" in {
    toRDD(data3)
      .rename(TestMatrixRename.renamer(Second))
      .toList.sortBy(_.position) shouldBe result5
  }

  it should "return its third renamed data in 3D" in {
    toRDD(data3)
      .rename(TestMatrixRename.renamer(Third))
      .toList.sortBy(_.position) shouldBe result6
  }

  "A Matrix.renameWithValue" should "return its first renamed data in 1D" in {
    toRDD(data1)
      .renameWithValue(TestMatrixRename.renamerWithValue(First), ext)
      .toList.sortBy(_.position) shouldBe result7
  }

  it should "return its first renamed data in 2D" in {
    toRDD(data2)
      .renameWithValue(TestMatrixRename.renamerWithValue(First), ext)
      .toList.sortBy(_.position) shouldBe result8
  }

  it should "return its second renamed data in 2D" in {
    toRDD(data2)
      .renameWithValue(TestMatrixRename.renamerWithValue(Second), ext)
      .toList.sortBy(_.position) shouldBe result9
  }

  it should "return its first renamed data in 3D" in {
    toRDD(data3)
      .renameWithValue(TestMatrixRename.renamerWithValue(First), ext)
      .toList.sortBy(_.position) shouldBe result10
  }

  it should "return its second renamed data in 3D" in {
    toRDD(data3)
      .renameWithValue(TestMatrixRename.renamerWithValue(Second), ext)
      .toList.sortBy(_.position) shouldBe result11
  }

  it should "return its third renamed data in 3D" in {
    toRDD(data3)
      .renameWithValue(TestMatrixRename.renamerWithValue(Third), ext)
      .toList.sortBy(_.position) shouldBe result12
  }
}

trait TestMatrixSquash extends TestMatrix {

  val ext = "ext"

  val result1 = List(Cell(Position1D(1), Content(OrdinalSchema(StringCodex), "12.56")),
    Cell(Position1D(2), Content(ContinuousSchema(DoubleCodex), 6.28)),
    Cell(Position1D(3), Content(NominalSchema(StringCodex), "9.42")),
    Cell(Position1D(4), Content(DateSchema(DateCodex("yyyy-MM-dd hh:mm:ss")),
      (new java.text.SimpleDateFormat("yyyy-MM-dd hh:mm:ss")).parse("2000-01-01 12:56:00"))))

  val result2 = List(Cell(Position1D("bar"), Content(OrdinalSchema(LongCodex), 19)),
    Cell(Position1D("baz"), Content(DiscreteSchema(LongCodex), 19)),
    Cell(Position1D("foo"), Content(DateSchema(DateCodex("yyyy-MM-dd hh:mm:ss")),
      (new java.text.SimpleDateFormat("yyyy-MM-dd hh:mm:ss")).parse("2000-01-01 12:56:00"))),
    Cell(Position1D("qux"), Content(OrdinalSchema(StringCodex), "12.56")))

  val result3 = List(Cell(Position2D(1, "xyz"), Content(OrdinalSchema(StringCodex), "12.56")),
    Cell(Position2D(2, "xyz"), Content(ContinuousSchema(DoubleCodex), 6.28)),
    Cell(Position2D(3, "xyz"), Content(NominalSchema(StringCodex), "9.42")),
    Cell(Position2D(4, "xyz"), Content(DateSchema(DateCodex("yyyy-MM-dd hh:mm:ss")),
      (new java.text.SimpleDateFormat("yyyy-MM-dd hh:mm:ss")).parse("2000-01-01 12:56:00"))))

  val result4 = List(Cell(Position2D("bar", "xyz"), Content(OrdinalSchema(LongCodex), 19)),
    Cell(Position2D("baz", "xyz"), Content(DiscreteSchema(LongCodex), 19)),
    Cell(Position2D("foo", "xyz"), Content(DateSchema(DateCodex("yyyy-MM-dd hh:mm:ss")),
      (new java.text.SimpleDateFormat("yyyy-MM-dd hh:mm:ss")).parse("2000-01-01 12:56:00"))),
    Cell(Position2D("qux", "xyz"), Content(OrdinalSchema(StringCodex), "12.56")))

  val result5 = List(Cell(Position2D("bar", 1), Content(OrdinalSchema(StringCodex), "6.28")),
    Cell(Position2D("bar", 2), Content(ContinuousSchema(DoubleCodex), 12.56)),
    Cell(Position2D("bar", 3), Content(OrdinalSchema(LongCodex), 19)),
    Cell(Position2D("baz", 1), Content(OrdinalSchema(StringCodex), "9.42")),
    Cell(Position2D("baz", 2), Content(DiscreteSchema(LongCodex), 19)),
    Cell(Position2D("foo", 1), Content(OrdinalSchema(StringCodex), "3.14")),
    Cell(Position2D("foo", 2), Content(ContinuousSchema(DoubleCodex), 6.28)),
    Cell(Position2D("foo", 3), Content(NominalSchema(StringCodex), "9.42")),
    Cell(Position2D("foo", 4), Content(DateSchema(DateCodex("yyyy-MM-dd hh:mm:ss")),
      (new java.text.SimpleDateFormat("yyyy-MM-dd hh:mm:ss")).parse("2000-01-01 12:56:00"))),
    Cell(Position2D("qux", 1), Content(OrdinalSchema(StringCodex), "12.56")))

  val result6 = List(Cell(Position1D(1), Content(OrdinalSchema(StringCodex), "12.56")),
    Cell(Position1D(2), Content(ContinuousSchema(DoubleCodex), 6.28)),
    Cell(Position1D(3), Content(NominalSchema(StringCodex), "9.42")),
    Cell(Position1D(4), Content(DateSchema(DateCodex("yyyy-MM-dd hh:mm:ss")),
      (new java.text.SimpleDateFormat("yyyy-MM-dd hh:mm:ss")).parse("2000-01-01 12:56:00"))))

  val result7 = List(Cell(Position1D("bar"), Content(OrdinalSchema(LongCodex), 19)),
    Cell(Position1D("baz"), Content(DiscreteSchema(LongCodex), 19)),
    Cell(Position1D("foo"), Content(DateSchema(DateCodex("yyyy-MM-dd hh:mm:ss")),
      (new java.text.SimpleDateFormat("yyyy-MM-dd hh:mm:ss")).parse("2000-01-01 12:56:00"))),
    Cell(Position1D("qux"), Content(OrdinalSchema(StringCodex), "12.56")))

  val result8 = List(Cell(Position2D(1, "xyz"), Content(OrdinalSchema(StringCodex), "12.56")),
    Cell(Position2D(2, "xyz"), Content(ContinuousSchema(DoubleCodex), 6.28)),
    Cell(Position2D(3, "xyz"), Content(NominalSchema(StringCodex), "9.42")),
    Cell(Position2D(4, "xyz"), Content(DateSchema(DateCodex("yyyy-MM-dd hh:mm:ss")),
      (new java.text.SimpleDateFormat("yyyy-MM-dd hh:mm:ss")).parse("2000-01-01 12:56:00"))))

  val result9 = List(Cell(Position2D("bar", "xyz"), Content(OrdinalSchema(LongCodex), 19)),
    Cell(Position2D("baz", "xyz"), Content(DiscreteSchema(LongCodex), 19)),
    Cell(Position2D("foo", "xyz"), Content(DateSchema(DateCodex("yyyy-MM-dd hh:mm:ss")),
      (new java.text.SimpleDateFormat("yyyy-MM-dd hh:mm:ss")).parse("2000-01-01 12:56:00"))),
    Cell(Position2D("qux", "xyz"), Content(OrdinalSchema(StringCodex), "12.56")))

  val result10 = List(Cell(Position2D("bar", 1), Content(OrdinalSchema(StringCodex), "6.28")),
    Cell(Position2D("bar", 2), Content(ContinuousSchema(DoubleCodex), 12.56)),
    Cell(Position2D("bar", 3), Content(OrdinalSchema(LongCodex), 19)),
    Cell(Position2D("baz", 1), Content(OrdinalSchema(StringCodex), "9.42")),
    Cell(Position2D("baz", 2), Content(DiscreteSchema(LongCodex), 19)),
    Cell(Position2D("foo", 1), Content(OrdinalSchema(StringCodex), "3.14")),
    Cell(Position2D("foo", 2), Content(ContinuousSchema(DoubleCodex), 6.28)),
    Cell(Position2D("foo", 3), Content(NominalSchema(StringCodex), "9.42")),
    Cell(Position2D("foo", 4), Content(DateSchema(DateCodex("yyyy-MM-dd hh:mm:ss")),
      (new java.text.SimpleDateFormat("yyyy-MM-dd hh:mm:ss")).parse("2000-01-01 12:56:00"))),
    Cell(Position2D("qux", 1), Content(OrdinalSchema(StringCodex), "12.56")))
}

object TestMatrixSquash {

  case class PreservingMaxPositionWithValue[P <: Position]() extends SquasherWithValue[P] {
    type V = String

    val squasher = PreservingMaxPosition[P]()

    def reduceWithValue(dim: Dimension, x: Cell[P], y: Cell[P], ext: V): Cell[P] = {
      if (ext == "ext") squasher.reduce(dim, x, y) else x
    }
  }
}

class TestScaldingMatrixSquash extends TestMatrixSquash with TBddDsl {

  "A Matrix.squash" should "return its first squashed data in 2D" in {
    Given {
      data2
    } When {
      cells: TypedPipe[Cell[Position2D]] =>
        cells.squash(First, PreservingMaxPosition[Position2D]())
    } Then {
      _.toList.sortBy(_.position) shouldBe result1
    }
  }

  it should "return its second squashed data in 2D" in {
    Given {
      data2
    } When {
      cells: TypedPipe[Cell[Position2D]] =>
        cells.squash(Second, PreservingMaxPosition[Position2D]())
    } Then {
      _.toList.sortBy(_.position) shouldBe result2
    }
  }

  it should "return its first squashed data in 3D" in {
    Given {
      data3
    } When {
      cells: TypedPipe[Cell[Position3D]] =>
        cells.squash(First, PreservingMaxPosition[Position3D]())
    } Then {
      _.toList.sortBy(_.position) shouldBe result3
    }
  }

  it should "return its second squashed data in 3D" in {
    Given {
      data3
    } When {
      cells: TypedPipe[Cell[Position3D]] =>
        cells.squash(Second, PreservingMaxPosition[Position3D]())
    } Then {
      _.toList.sortBy(_.position) shouldBe result4
    }
  }

  it should "return its third squashed data in 3D" in {
    Given {
      data3
    } When {
      cells: TypedPipe[Cell[Position3D]] =>
        cells.squash(Third, PreservingMaxPosition[Position3D]())
    } Then {
      _.toList.sortBy(_.position) shouldBe result5
    }
  }

  "A Matrix.squashWithValue" should "return its first squashed data in 2D" in {
    Given {
      data2
    } When {
      cells: TypedPipe[Cell[Position2D]] =>
        cells.squashWithValue(First, TestMatrixSquash.PreservingMaxPositionWithValue[Position2D](), ValuePipe(ext))
    } Then {
      _.toList.sortBy(_.position) shouldBe result6
    }
  }

  it should "return its second squashed data in 2D" in {
    Given {
      data2
    } When {
      cells: TypedPipe[Cell[Position2D]] =>
        cells.squashWithValue(Second, TestMatrixSquash.PreservingMaxPositionWithValue[Position2D](), ValuePipe(ext))
    } Then {
      _.toList.sortBy(_.position) shouldBe result7
    }
  }

  it should "return its first squashed data in 3D" in {
    Given {
      data3
    } When {
      cells: TypedPipe[Cell[Position3D]] =>
        cells.squashWithValue(First, TestMatrixSquash.PreservingMaxPositionWithValue[Position3D](), ValuePipe(ext))
    } Then {
      _.toList.sortBy(_.position) shouldBe result8
    }
  }

  it should "return its second squashed data in 3D" in {
    Given {
      data3
    } When {
      cells: TypedPipe[Cell[Position3D]] =>
        cells.squashWithValue(Second, TestMatrixSquash.PreservingMaxPositionWithValue[Position3D](), ValuePipe(ext))
    } Then {
      _.toList.sortBy(_.position) shouldBe result9
    }
  }

  it should "return its third squashed data in 3D" in {
    Given {
      data3
    } When {
      cells: TypedPipe[Cell[Position3D]] =>
        cells.squashWithValue(Third, TestMatrixSquash.PreservingMaxPositionWithValue[Position3D](), ValuePipe(ext))
    } Then {
      _.toList.sortBy(_.position) shouldBe result10
    }
  }
}

class TestSparkMatrixSquash extends TestMatrixSquash {

  "A Matrix.squash" should "return its first squashed data in 2D" in {
    toRDD(data2)
      .squash(First, PreservingMaxPosition[Position2D]())
      .toList.sortBy(_.position) shouldBe result1
  }

  it should "return its second squashed data in 2D" in {
    toRDD(data2)
      .squash(Second, PreservingMaxPosition[Position2D]())
      .toList.sortBy(_.position) shouldBe result2
  }

  it should "return its first squashed data in 3D" in {
    toRDD(data3)
      .squash(First, PreservingMaxPosition[Position3D]())
      .toList.sortBy(_.position) shouldBe result3
  }

  it should "return its second squashed data in 3D" in {
    toRDD(data3)
      .squash(Second, PreservingMaxPosition[Position3D]())
      .toList.sortBy(_.position) shouldBe result4
  }

  it should "return its third squashed data in 3D" in {
    toRDD(data3)
      .squash(Third, PreservingMaxPosition[Position3D]())
      .toList.sortBy(_.position) shouldBe result5
  }

  "A Matrix.squashWithValue" should "return its first squashed data in 2D" in {
    toRDD(data2)
      .squashWithValue(First, TestMatrixSquash.PreservingMaxPositionWithValue[Position2D](), ext)
      .toList.sortBy(_.position) shouldBe result6
  }

  it should "return its second squashed data in 2D" in {
    toRDD(data2)
      .squashWithValue(Second, TestMatrixSquash.PreservingMaxPositionWithValue[Position2D](), ext)
      .toList.sortBy(_.position) shouldBe result7
  }

  it should "return its first squashed data in 3D" in {
    toRDD(data3)
      .squashWithValue(First, TestMatrixSquash.PreservingMaxPositionWithValue[Position3D](), ext)
      .toList.sortBy(_.position) shouldBe result8
  }

  it should "return its second squashed data in 3D" in {
    toRDD(data3)
      .squashWithValue(Second, TestMatrixSquash.PreservingMaxPositionWithValue[Position3D](), ext)
      .toList.sortBy(_.position) shouldBe result9
  }

  it should "return its third squashed data in 3D" in {
    toRDD(data3)
      .squashWithValue(Third, TestMatrixSquash.PreservingMaxPositionWithValue[Position3D](), ext)
      .toList.sortBy(_.position) shouldBe result10
  }
}

trait TestMatrixMelt extends TestMatrix {

  val result1 = List(Cell(Position1D("1.bar"), Content(OrdinalSchema(StringCodex), "6.28")),
    Cell(Position1D("1.baz"), Content(OrdinalSchema(StringCodex), "9.42")),
    Cell(Position1D("1.foo"), Content(OrdinalSchema(StringCodex), "3.14")),
    Cell(Position1D("1.qux"), Content(OrdinalSchema(StringCodex), "12.56")),
    Cell(Position1D("2.bar"), Content(ContinuousSchema(DoubleCodex), 12.56)),
    Cell(Position1D("2.baz"), Content(DiscreteSchema(LongCodex), 19)),
    Cell(Position1D("2.foo"), Content(ContinuousSchema(DoubleCodex), 6.28)),
    Cell(Position1D("3.bar"), Content(OrdinalSchema(LongCodex), 19)),
    Cell(Position1D("3.foo"), Content(NominalSchema(StringCodex), "9.42")),
    Cell(Position1D("4.foo"), Content(DateSchema(DateCodex("yyyy-MM-dd hh:mm:ss")),
      (new java.text.SimpleDateFormat("yyyy-MM-dd hh:mm:ss")).parse("2000-01-01 12:56:00"))))

  val result2 = List(Cell(Position1D("bar.1"), Content(OrdinalSchema(StringCodex), "6.28")),
    Cell(Position1D("bar.2"), Content(ContinuousSchema(DoubleCodex), 12.56)),
    Cell(Position1D("bar.3"), Content(OrdinalSchema(LongCodex), 19)),
    Cell(Position1D("baz.1"), Content(OrdinalSchema(StringCodex), "9.42")),
    Cell(Position1D("baz.2"), Content(DiscreteSchema(LongCodex), 19)),
    Cell(Position1D("foo.1"), Content(OrdinalSchema(StringCodex), "3.14")),
    Cell(Position1D("foo.2"), Content(ContinuousSchema(DoubleCodex), 6.28)),
    Cell(Position1D("foo.3"), Content(NominalSchema(StringCodex), "9.42")),
    Cell(Position1D("foo.4"), Content(DateSchema(DateCodex("yyyy-MM-dd hh:mm:ss")),
      (new java.text.SimpleDateFormat("yyyy-MM-dd hh:mm:ss")).parse("2000-01-01 12:56:00"))),
    Cell(Position1D("qux.1"), Content(OrdinalSchema(StringCodex), "12.56")))

  val result3 = List(Cell(Position2D(1, "xyz.bar"), Content(OrdinalSchema(StringCodex), "6.28")),
    Cell(Position2D(1, "xyz.baz"), Content(OrdinalSchema(StringCodex), "9.42")),
    Cell(Position2D(1, "xyz.foo"), Content(OrdinalSchema(StringCodex), "3.14")),
    Cell(Position2D(1, "xyz.qux"), Content(OrdinalSchema(StringCodex), "12.56")),
    Cell(Position2D(2, "xyz.bar"), Content(ContinuousSchema(DoubleCodex), 12.56)),
    Cell(Position2D(2, "xyz.baz"), Content(DiscreteSchema(LongCodex), 19)),
    Cell(Position2D(2, "xyz.foo"), Content(ContinuousSchema(DoubleCodex), 6.28)),
    Cell(Position2D(3, "xyz.bar"), Content(OrdinalSchema(LongCodex), 19)),
    Cell(Position2D(3, "xyz.foo"), Content(NominalSchema(StringCodex), "9.42")),
    Cell(Position2D(4, "xyz.foo"), Content(DateSchema(DateCodex("yyyy-MM-dd hh:mm:ss")),
      (new java.text.SimpleDateFormat("yyyy-MM-dd hh:mm:ss")).parse("2000-01-01 12:56:00"))))

  val result4 = List(Cell(Position2D("bar", "xyz.1"), Content(OrdinalSchema(StringCodex), "6.28")),
    Cell(Position2D("bar", "xyz.2"), Content(ContinuousSchema(DoubleCodex), 12.56)),
    Cell(Position2D("bar", "xyz.3"), Content(OrdinalSchema(LongCodex), 19)),
    Cell(Position2D("baz", "xyz.1"), Content(OrdinalSchema(StringCodex), "9.42")),
    Cell(Position2D("baz", "xyz.2"), Content(DiscreteSchema(LongCodex), 19)),
    Cell(Position2D("foo", "xyz.1"), Content(OrdinalSchema(StringCodex), "3.14")),
    Cell(Position2D("foo", "xyz.2"), Content(ContinuousSchema(DoubleCodex), 6.28)),
    Cell(Position2D("foo", "xyz.3"), Content(NominalSchema(StringCodex), "9.42")),
    Cell(Position2D("foo", "xyz.4"), Content(DateSchema(DateCodex("yyyy-MM-dd hh:mm:ss")),
      (new java.text.SimpleDateFormat("yyyy-MM-dd hh:mm:ss")).parse("2000-01-01 12:56:00"))),
    Cell(Position2D("qux", "xyz.1"), Content(OrdinalSchema(StringCodex), "12.56")))

  val result5 = List(Cell(Position2D("bar.xyz", 1), Content(OrdinalSchema(StringCodex), "6.28")),
    Cell(Position2D("bar.xyz", 2), Content(ContinuousSchema(DoubleCodex), 12.56)),
    Cell(Position2D("bar.xyz", 3), Content(OrdinalSchema(LongCodex), 19)),
    Cell(Position2D("baz.xyz", 1), Content(OrdinalSchema(StringCodex), "9.42")),
    Cell(Position2D("baz.xyz", 2), Content(DiscreteSchema(LongCodex), 19)),
    Cell(Position2D("foo.xyz", 1), Content(OrdinalSchema(StringCodex), "3.14")),
    Cell(Position2D("foo.xyz", 2), Content(ContinuousSchema(DoubleCodex), 6.28)),
    Cell(Position2D("foo.xyz", 3), Content(NominalSchema(StringCodex), "9.42")),
    Cell(Position2D("foo.xyz", 4), Content(DateSchema(DateCodex("yyyy-MM-dd hh:mm:ss")),
      (new java.text.SimpleDateFormat("yyyy-MM-dd hh:mm:ss")).parse("2000-01-01 12:56:00"))),
    Cell(Position2D("qux.xyz", 1), Content(OrdinalSchema(StringCodex), "12.56")))
}

class TestScaldingMatrixMelt extends TestMatrixMelt with TBddDsl {

  "A Matrix.melt" should "return its first melted data in 2D" in {
    Given {
      data2
    } When {
      cells: TypedPipe[Cell[Position2D]] =>
        cells.melt(First, Second)
    } Then {
      _.toList.sortBy(_.position) shouldBe result1
    }
  }

  it should "return its second melted data in 2D" in {
    Given {
      data2
    } When {
      cells: TypedPipe[Cell[Position2D]] =>
        cells.melt(Second, First)
    } Then {
      _.toList.sortBy(_.position) shouldBe result2
    }
  }

  it should "return its first melted data in 3D" in {
    Given {
      data3
    } When {
      cells: TypedPipe[Cell[Position3D]] =>
        cells.melt(First, Third)
    } Then {
      _.toList.sortBy(_.position) shouldBe result3
    }
  }

  it should "return its second melted data in 3D" in {
    Given {
      data3
    } When {
      cells: TypedPipe[Cell[Position3D]] =>
        cells.melt(Second, Third)
    } Then {
      _.toList.sortBy(_.position) shouldBe result4
    }
  }

  it should "return its third melted data in 3D" in {
    Given {
      data3
    } When {
      cells: TypedPipe[Cell[Position3D]] =>
        cells.melt(Third, First)
    } Then {
      _.toList.sortBy(_.position) shouldBe result5
    }
  }
}

class TestSparkMatrixMelt extends TestMatrixMelt {

  "A Matrix.melt" should "return its first melted data in 2D" in {
    toRDD(data2)
      .melt(First, Second)
      .toList.sortBy(_.position) shouldBe result1
  }

  it should "return its second melted data in 2D" in {
    toRDD(data2)
      .melt(Second, First)
      .toList.sortBy(_.position) shouldBe result2
  }

  it should "return its first melted data in 3D" in {
    toRDD(data3)
      .melt(First, Third)
      .toList.sortBy(_.position) shouldBe result3
  }

  it should "return its second melted data in 3D" in {
    toRDD(data3)
      .melt(Second, Third)
      .toList.sortBy(_.position) shouldBe result4
  }

  it should "return its third melted data in 3D" in {
    toRDD(data3)
      .melt(Third, First)
      .toList.sortBy(_.position) shouldBe result5
  }
}

trait TestMatrixExpand extends TestMatrix {

  val ext = "abc"

  val result1 = List(Cell(Position2D("bar", "abc"), Content(OrdinalSchema(StringCodex), "6.28")),
    Cell(Position2D("baz", "abc"), Content(OrdinalSchema(StringCodex), "9.42")),
    Cell(Position2D("foo", "abc"), Content(OrdinalSchema(StringCodex), "3.14")),
    Cell(Position2D("qux", "abc"), Content(OrdinalSchema(StringCodex), "12.56")))

  val result2 = List(Cell(Position3D("bar", "abc", "def"), Content(OrdinalSchema(StringCodex), "6.28")),
    Cell(Position3D("baz", "abc", "def"), Content(OrdinalSchema(StringCodex), "9.42")),
    Cell(Position3D("foo", "abc", "def"), Content(OrdinalSchema(StringCodex), "3.14")),
    Cell(Position3D("qux", "abc", "def"), Content(OrdinalSchema(StringCodex), "12.56")))

  val result3 = List(Cell(Position4D("bar", "abc", "def", "ghi"), Content(OrdinalSchema(StringCodex), "6.28")),
    Cell(Position4D("baz", "abc", "def", "ghi"), Content(OrdinalSchema(StringCodex), "9.42")),
    Cell(Position4D("foo", "abc", "def", "ghi"), Content(OrdinalSchema(StringCodex), "3.14")),
    Cell(Position4D("qux", "abc", "def", "ghi"), Content(OrdinalSchema(StringCodex), "12.56")))

  val result4 = List(
    Cell(Position5D("bar", "abc", "def", "ghi", "jkl"), Content(OrdinalSchema(StringCodex), "6.28")),
    Cell(Position5D("baz", "abc", "def", "ghi", "jkl"), Content(OrdinalSchema(StringCodex), "9.42")),
    Cell(Position5D("foo", "abc", "def", "ghi", "jkl"), Content(OrdinalSchema(StringCodex), "3.14")),
    Cell(Position5D("qux", "abc", "def", "ghi", "jkl"), Content(OrdinalSchema(StringCodex), "12.56")))

  val result5 = List(Cell(Position3D("bar", 1, "abc"), Content(OrdinalSchema(StringCodex), "6.28")),
    Cell(Position3D("bar", 2, "abc"), Content(ContinuousSchema(DoubleCodex), 12.56)),
    Cell(Position3D("bar", 3, "abc"), Content(OrdinalSchema(LongCodex), 19)),
    Cell(Position3D("baz", 1, "abc"), Content(OrdinalSchema(StringCodex), "9.42")),
    Cell(Position3D("baz", 2, "abc"), Content(DiscreteSchema(LongCodex), 19)),
    Cell(Position3D("foo", 1, "abc"), Content(OrdinalSchema(StringCodex), "3.14")),
    Cell(Position3D("foo", 2, "abc"), Content(ContinuousSchema(DoubleCodex), 6.28)),
    Cell(Position3D("foo", 3, "abc"), Content(NominalSchema(StringCodex), "9.42")),
    Cell(Position3D("foo", 4, "abc"), Content(DateSchema(DateCodex("yyyy-MM-dd hh:mm:ss")),
      (new java.text.SimpleDateFormat("yyyy-MM-dd hh:mm:ss")).parse("2000-01-01 12:56:00"))),
    Cell(Position3D("qux", 1, "abc"), Content(OrdinalSchema(StringCodex), "12.56")))

  val result6 = List(Cell(Position4D("bar", 1, "abc", "def"), Content(OrdinalSchema(StringCodex), "6.28")),
    Cell(Position4D("bar", 2, "abc", "def"), Content(ContinuousSchema(DoubleCodex), 12.56)),
    Cell(Position4D("bar", 3, "abc", "def"), Content(OrdinalSchema(LongCodex), 19)),
    Cell(Position4D("baz", 1, "abc", "def"), Content(OrdinalSchema(StringCodex), "9.42")),
    Cell(Position4D("baz", 2, "abc", "def"), Content(DiscreteSchema(LongCodex), 19)),
    Cell(Position4D("foo", 1, "abc", "def"), Content(OrdinalSchema(StringCodex), "3.14")),
    Cell(Position4D("foo", 2, "abc", "def"), Content(ContinuousSchema(DoubleCodex), 6.28)),
    Cell(Position4D("foo", 3, "abc", "def"), Content(NominalSchema(StringCodex), "9.42")),
    Cell(Position4D("foo", 4, "abc", "def"), Content(DateSchema(DateCodex("yyyy-MM-dd hh:mm:ss")),
      (new java.text.SimpleDateFormat("yyyy-MM-dd hh:mm:ss")).parse("2000-01-01 12:56:00"))),
    Cell(Position4D("qux", 1, "abc", "def"), Content(OrdinalSchema(StringCodex), "12.56")))

  val result7 = List(
    Cell(Position5D("bar", 1, "abc", "def", "ghi"), Content(OrdinalSchema(StringCodex), "6.28")),
    Cell(Position5D("bar", 2, "abc", "def", "ghi"), Content(ContinuousSchema(DoubleCodex), 12.56)),
    Cell(Position5D("bar", 3, "abc", "def", "ghi"), Content(OrdinalSchema(LongCodex), 19)),
    Cell(Position5D("baz", 1, "abc", "def", "ghi"), Content(OrdinalSchema(StringCodex), "9.42")),
    Cell(Position5D("baz", 2, "abc", "def", "ghi"), Content(DiscreteSchema(LongCodex), 19)),
    Cell(Position5D("foo", 1, "abc", "def", "ghi"), Content(OrdinalSchema(StringCodex), "3.14")),
    Cell(Position5D("foo", 2, "abc", "def", "ghi"), Content(ContinuousSchema(DoubleCodex), 6.28)),
    Cell(Position5D("foo", 3, "abc", "def", "ghi"), Content(NominalSchema(StringCodex), "9.42")),
    Cell(Position5D("foo", 4, "abc", "def", "ghi"), Content(DateSchema(DateCodex("yyyy-MM-dd hh:mm:ss")),
      (new java.text.SimpleDateFormat("yyyy-MM-dd hh:mm:ss")).parse("2000-01-01 12:56:00"))),
    Cell(Position5D("qux", 1, "abc", "def", "ghi"), Content(OrdinalSchema(StringCodex), "12.56")))

  val result8 = List(Cell(Position4D("bar", 1, "xyz", "abc"), Content(OrdinalSchema(StringCodex), "6.28")),
    Cell(Position4D("bar", 2, "xyz", "abc"), Content(ContinuousSchema(DoubleCodex), 12.56)),
    Cell(Position4D("bar", 3, "xyz", "abc"), Content(OrdinalSchema(LongCodex), 19)),
    Cell(Position4D("baz", 1, "xyz", "abc"), Content(OrdinalSchema(StringCodex), "9.42")),
    Cell(Position4D("baz", 2, "xyz", "abc"), Content(DiscreteSchema(LongCodex), 19)),
    Cell(Position4D("foo", 1, "xyz", "abc"), Content(OrdinalSchema(StringCodex), "3.14")),
    Cell(Position4D("foo", 2, "xyz", "abc"), Content(ContinuousSchema(DoubleCodex), 6.28)),
    Cell(Position4D("foo", 3, "xyz", "abc"), Content(NominalSchema(StringCodex), "9.42")),
    Cell(Position4D("foo", 4, "xyz", "abc"), Content(DateSchema(DateCodex("yyyy-MM-dd hh:mm:ss")),
      (new java.text.SimpleDateFormat("yyyy-MM-dd hh:mm:ss")).parse("2000-01-01 12:56:00"))),
    Cell(Position4D("qux", 1, "xyz", "abc"), Content(OrdinalSchema(StringCodex), "12.56")))

  val result9 = List(
    Cell(Position5D("bar", 1, "xyz", "abc", "def"), Content(OrdinalSchema(StringCodex), "6.28")),
    Cell(Position5D("bar", 2, "xyz", "abc", "def"), Content(ContinuousSchema(DoubleCodex), 12.56)),
    Cell(Position5D("bar", 3, "xyz", "abc", "def"), Content(OrdinalSchema(LongCodex), 19)),
    Cell(Position5D("baz", 1, "xyz", "abc", "def"), Content(OrdinalSchema(StringCodex), "9.42")),
    Cell(Position5D("baz", 2, "xyz", "abc", "def"), Content(DiscreteSchema(LongCodex), 19)),
    Cell(Position5D("foo", 1, "xyz", "abc", "def"), Content(OrdinalSchema(StringCodex), "3.14")),
    Cell(Position5D("foo", 2, "xyz", "abc", "def"), Content(ContinuousSchema(DoubleCodex), 6.28)),
    Cell(Position5D("foo", 3, "xyz", "abc", "def"), Content(NominalSchema(StringCodex), "9.42")),
    Cell(Position5D("foo", 4, "xyz", "abc", "def"), Content(DateSchema(DateCodex("yyyy-MM-dd hh:mm:ss")),
      (new java.text.SimpleDateFormat("yyyy-MM-dd hh:mm:ss")).parse("2000-01-01 12:56:00"))),
    Cell(Position5D("qux", 1, "xyz", "abc", "def"), Content(OrdinalSchema(StringCodex), "12.56")))

  val result10 = List(Cell(Position2D("bar", "abc"), Content(OrdinalSchema(StringCodex), "6.28")),
    Cell(Position2D("baz", "abc"), Content(OrdinalSchema(StringCodex), "9.42")),
    Cell(Position2D("foo", "abc"), Content(OrdinalSchema(StringCodex), "3.14")),
    Cell(Position2D("qux", "abc"), Content(OrdinalSchema(StringCodex), "12.56")))

  val result11 = List(Cell(Position3D("bar", "abc", "def"), Content(OrdinalSchema(StringCodex), "6.28")),
    Cell(Position3D("baz", "abc", "def"), Content(OrdinalSchema(StringCodex), "9.42")),
    Cell(Position3D("foo", "abc", "def"), Content(OrdinalSchema(StringCodex), "3.14")),
    Cell(Position3D("qux", "abc", "def"), Content(OrdinalSchema(StringCodex), "12.56")))

  val result12 = List(Cell(Position4D("bar", "abc", "def", "ghi"), Content(OrdinalSchema(StringCodex), "6.28")),
    Cell(Position4D("baz", "abc", "def", "ghi"), Content(OrdinalSchema(StringCodex), "9.42")),
    Cell(Position4D("foo", "abc", "def", "ghi"), Content(OrdinalSchema(StringCodex), "3.14")),
    Cell(Position4D("qux", "abc", "def", "ghi"), Content(OrdinalSchema(StringCodex), "12.56")))

  val result13 = List(
    Cell(Position5D("bar", "abc", "def", "ghi", "jkl"), Content(OrdinalSchema(StringCodex), "6.28")),
    Cell(Position5D("baz", "abc", "def", "ghi", "jkl"), Content(OrdinalSchema(StringCodex), "9.42")),
    Cell(Position5D("foo", "abc", "def", "ghi", "jkl"), Content(OrdinalSchema(StringCodex), "3.14")),
    Cell(Position5D("qux", "abc", "def", "ghi", "jkl"), Content(OrdinalSchema(StringCodex), "12.56")))

  val result14 = List(Cell(Position3D("bar", 1, "abc"), Content(OrdinalSchema(StringCodex), "6.28")),
    Cell(Position3D("bar", 2, "abc"), Content(ContinuousSchema(DoubleCodex), 12.56)),
    Cell(Position3D("bar", 3, "abc"), Content(OrdinalSchema(LongCodex), 19)),
    Cell(Position3D("baz", 1, "abc"), Content(OrdinalSchema(StringCodex), "9.42")),
    Cell(Position3D("baz", 2, "abc"), Content(DiscreteSchema(LongCodex), 19)),
    Cell(Position3D("foo", 1, "abc"), Content(OrdinalSchema(StringCodex), "3.14")),
    Cell(Position3D("foo", 2, "abc"), Content(ContinuousSchema(DoubleCodex), 6.28)),
    Cell(Position3D("foo", 3, "abc"), Content(NominalSchema(StringCodex), "9.42")),
    Cell(Position3D("foo", 4, "abc"), Content(DateSchema(DateCodex("yyyy-MM-dd hh:mm:ss")),
      (new java.text.SimpleDateFormat("yyyy-MM-dd hh:mm:ss")).parse("2000-01-01 12:56:00"))),
    Cell(Position3D("qux", 1, "abc"), Content(OrdinalSchema(StringCodex), "12.56")))

  val result15 = List(Cell(Position4D("bar", 1, "abc", "def"), Content(OrdinalSchema(StringCodex), "6.28")),
    Cell(Position4D("bar", 2, "abc", "def"), Content(ContinuousSchema(DoubleCodex), 12.56)),
    Cell(Position4D("bar", 3, "abc", "def"), Content(OrdinalSchema(LongCodex), 19)),
    Cell(Position4D("baz", 1, "abc", "def"), Content(OrdinalSchema(StringCodex), "9.42")),
    Cell(Position4D("baz", 2, "abc", "def"), Content(DiscreteSchema(LongCodex), 19)),
    Cell(Position4D("foo", 1, "abc", "def"), Content(OrdinalSchema(StringCodex), "3.14")),
    Cell(Position4D("foo", 2, "abc", "def"), Content(ContinuousSchema(DoubleCodex), 6.28)),
    Cell(Position4D("foo", 3, "abc", "def"), Content(NominalSchema(StringCodex), "9.42")),
    Cell(Position4D("foo", 4, "abc", "def"), Content(DateSchema(DateCodex("yyyy-MM-dd hh:mm:ss")),
      (new java.text.SimpleDateFormat("yyyy-MM-dd hh:mm:ss")).parse("2000-01-01 12:56:00"))),
    Cell(Position4D("qux", 1, "abc", "def"), Content(OrdinalSchema(StringCodex), "12.56")))

  val result16 = List(
    Cell(Position5D("bar", 1, "abc", "def", "ghi"), Content(OrdinalSchema(StringCodex), "6.28")),
    Cell(Position5D("bar", 2, "abc", "def", "ghi"), Content(ContinuousSchema(DoubleCodex), 12.56)),
    Cell(Position5D("bar", 3, "abc", "def", "ghi"), Content(OrdinalSchema(LongCodex), 19)),
    Cell(Position5D("baz", 1, "abc", "def", "ghi"), Content(OrdinalSchema(StringCodex), "9.42")),
    Cell(Position5D("baz", 2, "abc", "def", "ghi"), Content(DiscreteSchema(LongCodex), 19)),
    Cell(Position5D("foo", 1, "abc", "def", "ghi"), Content(OrdinalSchema(StringCodex), "3.14")),
    Cell(Position5D("foo", 2, "abc", "def", "ghi"), Content(ContinuousSchema(DoubleCodex), 6.28)),
    Cell(Position5D("foo", 3, "abc", "def", "ghi"), Content(NominalSchema(StringCodex), "9.42")),
    Cell(Position5D("foo", 4, "abc", "def", "ghi"), Content(DateSchema(DateCodex("yyyy-MM-dd hh:mm:ss")),
      (new java.text.SimpleDateFormat("yyyy-MM-dd hh:mm:ss")).parse("2000-01-01 12:56:00"))),
    Cell(Position5D("qux", 1, "abc", "def", "ghi"), Content(OrdinalSchema(StringCodex), "12.56")))

  val result17 = List(Cell(Position4D("bar", 1, "xyz", "abc"), Content(OrdinalSchema(StringCodex), "6.28")),
    Cell(Position4D("bar", 2, "xyz", "abc"), Content(ContinuousSchema(DoubleCodex), 12.56)),
    Cell(Position4D("bar", 3, "xyz", "abc"), Content(OrdinalSchema(LongCodex), 19)),
    Cell(Position4D("baz", 1, "xyz", "abc"), Content(OrdinalSchema(StringCodex), "9.42")),
    Cell(Position4D("baz", 2, "xyz", "abc"), Content(DiscreteSchema(LongCodex), 19)),
    Cell(Position4D("foo", 1, "xyz", "abc"), Content(OrdinalSchema(StringCodex), "3.14")),
    Cell(Position4D("foo", 2, "xyz", "abc"), Content(ContinuousSchema(DoubleCodex), 6.28)),
    Cell(Position4D("foo", 3, "xyz", "abc"), Content(NominalSchema(StringCodex), "9.42")),
    Cell(Position4D("foo", 4, "xyz", "abc"), Content(DateSchema(DateCodex("yyyy-MM-dd hh:mm:ss")),
      (new java.text.SimpleDateFormat("yyyy-MM-dd hh:mm:ss")).parse("2000-01-01 12:56:00"))),
    Cell(Position4D("qux", 1, "xyz", "abc"), Content(OrdinalSchema(StringCodex), "12.56")))

  val result18 = List(
    Cell(Position5D("bar", 1, "xyz", "abc", "def"), Content(OrdinalSchema(StringCodex), "6.28")),
    Cell(Position5D("bar", 2, "xyz", "abc", "def"), Content(ContinuousSchema(DoubleCodex), 12.56)),
    Cell(Position5D("bar", 3, "xyz", "abc", "def"), Content(OrdinalSchema(LongCodex), 19)),
    Cell(Position5D("baz", 1, "xyz", "abc", "def"), Content(OrdinalSchema(StringCodex), "9.42")),
    Cell(Position5D("baz", 2, "xyz", "abc", "def"), Content(DiscreteSchema(LongCodex), 19)),
    Cell(Position5D("foo", 1, "xyz", "abc", "def"), Content(OrdinalSchema(StringCodex), "3.14")),
    Cell(Position5D("foo", 2, "xyz", "abc", "def"), Content(ContinuousSchema(DoubleCodex), 6.28)),
    Cell(Position5D("foo", 3, "xyz", "abc", "def"), Content(NominalSchema(StringCodex), "9.42")),
    Cell(Position5D("foo", 4, "xyz", "abc", "def"), Content(DateSchema(DateCodex("yyyy-MM-dd hh:mm:ss")),
      (new java.text.SimpleDateFormat("yyyy-MM-dd hh:mm:ss")).parse("2000-01-01 12:56:00"))),
    Cell(Position5D("qux", 1, "xyz", "abc", "def"), Content(OrdinalSchema(StringCodex), "12.56")))
}

object TestMatrixExpand {

  type PwE = Position with ExpandablePosition

  def expander1D[P <: PwE](cell: Cell[P]): P#M = cell.position.append("abc")
  def expander2D[P <: PwE, Q <: PwE](cell: Cell[P])(implicit ev: P#M =:= Q): Q#M = {
    cell.position.append("abc").append("def")
  }
  def expander3D[P <: PwE, Q <: PwE, R <: PwE](cell: Cell[P])(implicit ev1: P#M =:= Q, ev2: Q#M =:= R): R#M = {
    cell.position.append("abc").append("def").append("ghi")
  }
  def expander4D[P <: PwE, Q <: PwE, R <: PwE, S <: PwE](cell: Cell[P])(implicit ev1: P#M =:= Q, ev2: Q#M =:= R,
    ev3: R#M =:= S): S#M = cell.position.append("abc").append("def").append("ghi").append("jkl")

  val expand1D2D = expander1D[Position1D] _
  val expand1D3D = expander2D[Position1D, Position2D] _
  val expand1D4D = expander3D[Position1D, Position2D, Position3D] _
  val expand1D5D = expander4D[Position1D, Position2D, Position3D, Position4D] _

  val expand2D3D = expander1D[Position2D] _
  val expand2D4D = expander2D[Position2D, Position3D] _
  val expand2D5D = expander3D[Position2D, Position3D, Position4D] _

  val expand3D4D = expander1D[Position3D] _
  val expand3D5D = expander2D[Position3D, Position4D] _

  def expander1DWithValue[P <: PwE](cell: Cell[P], ext: String): P#M = cell.position.append(ext)
  def expander2DWithValue[P <: PwE, Q <: PwE](cell: Cell[P], ext: String)(implicit ev: P#M =:= Q): Q#M = {
    cell.position.append(ext).append("def")
  }
  def expander3DWithValue[P <: PwE, Q <: PwE, R <: PwE](cell: Cell[P], ext: String)(implicit ev1: P#M =:= Q,
    ev2: Q#M =:= R): R#M = cell.position.append(ext).append("def").append("ghi")
  def expander4DWithValue[P <: PwE, Q <: PwE, R <: PwE, S <: PwE](cell: Cell[P], ext: String)(implicit ev1: P#M =:= Q,
    ev2: Q#M =:= R, ev3: R#M =:= S): S#M = cell.position.append(ext).append("def").append("ghi").append("jkl")

  val expand1D2DWithValue = expander1DWithValue[Position1D] _
  val expand1D3DWithValue = expander2DWithValue[Position1D, Position2D] _
  val expand1D4DWithValue = expander3DWithValue[Position1D, Position2D, Position3D] _
  val expand1D5DWithValue = expander4DWithValue[Position1D, Position2D, Position3D, Position4D] _

  val expand2D3DWithValue = expander1DWithValue[Position2D] _
  val expand2D4DWithValue = expander2DWithValue[Position2D, Position3D] _
  val expand2D5DWithValue = expander3DWithValue[Position2D, Position3D, Position4D] _

  val expand3D4DWithValue = expander1DWithValue[Position3D] _
  val expand3D5DWithValue = expander2DWithValue[Position3D, Position4D] _
}

class TestScaldingMatrixExpand extends TestMatrixExpand with TBddDsl {

  "A Matrix.expand" should "return its 1D expanded data in 1D" in {
    Given {
      data1
    } When {
      cells: TypedPipe[Cell[Position1D]] =>
        cells.expand(TestMatrixExpand.expand1D2D)
    } Then {
      _.toList.sortBy(_.position) shouldBe result1
    }
  }

  it should "return its 2D expanded data in 1D" in {
    Given {
      data1
    } When {
      cells: TypedPipe[Cell[Position1D]] =>
        cells.expand(TestMatrixExpand.expand1D3D)
    } Then {
      _.toList.sortBy(_.position) shouldBe result2
    }
  }

  it should "return its 3D expanded data in 1D" in {
    Given {
      data1
    } When {
      cells: TypedPipe[Cell[Position1D]] =>
        cells.expand(TestMatrixExpand.expand1D4D)
    } Then {
      _.toList.sortBy(_.position) shouldBe result3
    }
  }

  it should "return its 4D expanded data in 1D" in {
    Given {
      data1
    } When {
      cells: TypedPipe[Cell[Position1D]] =>
        cells.expand(TestMatrixExpand.expand1D5D)
    } Then {
      _.toList.sortBy(_.position) shouldBe result4
    }
  }

  it should "return its 1D expanded data in 2D" in {
    Given {
      data2
    } When {
      cells: TypedPipe[Cell[Position2D]] =>
        cells.expand(TestMatrixExpand.expand2D3D)
    } Then {
      _.toList.sortBy(_.position) shouldBe result5
    }
  }

  it should "return its 2D expanded data in 2D" in {
    Given {
      data2
    } When {
      cells: TypedPipe[Cell[Position2D]] =>
        cells.expand(TestMatrixExpand.expand2D4D)
    } Then {
      _.toList.sortBy(_.position) shouldBe result6
    }
  }

  it should "return its 3D expanded data in 2D" in {
    Given {
      data2
    } When {
      cells: TypedPipe[Cell[Position2D]] =>
        cells.expand(TestMatrixExpand.expand2D5D)
    } Then {
      _.toList.sortBy(_.position) shouldBe result7
    }
  }

  it should "return its 1D expanded data in 3D" in {
    Given {
      data3
    } When {
      cells: TypedPipe[Cell[Position3D]] =>
        cells.expand(TestMatrixExpand.expand3D4D)
    } Then {
      _.toList.sortBy(_.position) shouldBe result8
    }
  }

  it should "return its 2D expanded data in 3D" in {
    Given {
      data3
    } When {
      cells: TypedPipe[Cell[Position3D]] =>
        cells.expand(TestMatrixExpand.expand3D5D)
    } Then {
      _.toList.sortBy(_.position) shouldBe result9
    }
  }

  "A Matrix.expandWithValue" should "return its 1D expanded data in 1D" in {
    Given {
      data1
    } When {
      cells: TypedPipe[Cell[Position1D]] =>
        cells.expandWithValue(TestMatrixExpand.expand1D2DWithValue, ValuePipe(ext))
    } Then {
      _.toList.sortBy(_.position) shouldBe result10
    }
  }

  it should "return its 2D expanded data in 1D" in {
    Given {
      data1
    } When {
      cells: TypedPipe[Cell[Position1D]] =>
        cells.expandWithValue(TestMatrixExpand.expand1D3DWithValue, ValuePipe(ext))
    } Then {
      _.toList.sortBy(_.position) shouldBe result11
    }
  }

  it should "return its 3D expanded data in 1D" in {
    Given {
      data1
    } When {
      cells: TypedPipe[Cell[Position1D]] =>
        cells.expandWithValue(TestMatrixExpand.expand1D4DWithValue, ValuePipe(ext))
    } Then {
      _.toList.sortBy(_.position) shouldBe result12
    }
  }

  it should "return its 4D expanded data in 1D" in {
    Given {
      data1
    } When {
      cells: TypedPipe[Cell[Position1D]] =>
        cells.expandWithValue(TestMatrixExpand.expand1D5DWithValue, ValuePipe(ext))
    } Then {
      _.toList.sortBy(_.position) shouldBe result13
    }
  }

  it should "return its 1D expanded data in 2D" in {
    Given {
      data2
    } When {
      cells: TypedPipe[Cell[Position2D]] =>
        cells.expandWithValue(TestMatrixExpand.expand2D3DWithValue, ValuePipe(ext))
    } Then {
      _.toList.sortBy(_.position) shouldBe result14
    }
  }

  it should "return its 2D expanded data in 2D" in {
    Given {
      data2
    } When {
      cells: TypedPipe[Cell[Position2D]] =>
        cells.expandWithValue(TestMatrixExpand.expand2D4DWithValue, ValuePipe(ext))
    } Then {
      _.toList.sortBy(_.position) shouldBe result15
    }
  }

  it should "return its 3D expanded data in 2D" in {
    Given {
      data2
    } When {
      cells: TypedPipe[Cell[Position2D]] =>
        cells.expandWithValue(TestMatrixExpand.expand2D5DWithValue, ValuePipe(ext))
    } Then {
      _.toList.sortBy(_.position) shouldBe result16
    }
  }

  it should "return its 1D expanded data in 3D" in {
    Given {
      data3
    } When {
      cells: TypedPipe[Cell[Position3D]] =>
        cells.expandWithValue(TestMatrixExpand.expand3D4DWithValue, ValuePipe(ext))
    } Then {
      _.toList.sortBy(_.position) shouldBe result17
    }
  }

  it should "return its 2D expanded data in 3D" in {
    Given {
      data3
    } When {
      cells: TypedPipe[Cell[Position3D]] =>
        cells.expandWithValue(TestMatrixExpand.expand3D5DWithValue, ValuePipe(ext))
    } Then {
      _.toList.sortBy(_.position) shouldBe result18
    }
  }
}

class TestSparkMatrixExpand extends TestMatrixExpand {

  "A Matrix.expand" should "return its 1D expanded data in 1D" in {
    toRDD(data1)
      .expand(TestMatrixExpand.expand1D2D)
      .toList.sortBy(_.position) shouldBe result1
  }

  it should "return its 2D expanded data in 1D" in {
    toRDD(data1)
      .expand(TestMatrixExpand.expand1D3D)
      .toList.sortBy(_.position) shouldBe result2
  }

  it should "return its 3D expanded data in 1D" in {
    toRDD(data1)
      .expand(TestMatrixExpand.expand1D4D)
      .toList.sortBy(_.position) shouldBe result3
  }

  it should "return its 4D expanded data in 1D" in {
    toRDD(data1)
      .expand(TestMatrixExpand.expand1D5D)
      .toList.sortBy(_.position) shouldBe result4
  }

  it should "return its expanded 1D data in 2D" in {
    toRDD(data2)
      .expand(TestMatrixExpand.expand2D3D)
      .toList.sortBy(_.position) shouldBe result5
  }

  it should "return its expanded 2D data in 2D" in {
    toRDD(data2)
      .expand(TestMatrixExpand.expand2D4D)
      .toList.sortBy(_.position) shouldBe result6
  }

  it should "return its expanded 3D data in 2D" in {
    toRDD(data2)
      .expand(TestMatrixExpand.expand2D5D)
      .toList.sortBy(_.position) shouldBe result7
  }

  it should "return its expanded 1D data in 3D" in {
    toRDD(data3)
      .expand(TestMatrixExpand.expand3D4D)
      .toList.sortBy(_.position) shouldBe result8
  }

  it should "return its expanded 2D data in 3D" in {
    toRDD(data3)
      .expand(TestMatrixExpand.expand3D5D)
      .toList.sortBy(_.position) shouldBe result9
  }

  "A Matrix.expandWithValue" should "return its 1D expanded data in 1D" in {
    toRDD(data1)
      .expandWithValue(TestMatrixExpand.expand1D2DWithValue, ext)
      .toList.sortBy(_.position) shouldBe result10
  }

  it should "return its 2D expanded data in 1D" in {
    toRDD(data1)
      .expandWithValue(TestMatrixExpand.expand1D3DWithValue, ext)
      .toList.sortBy(_.position) shouldBe result11
  }

  it should "return its 3D expanded data in 1D" in {
    toRDD(data1)
      .expandWithValue(TestMatrixExpand.expand1D4DWithValue, ext)
      .toList.sortBy(_.position) shouldBe result12
  }

  it should "return its 4D expanded data in 1D" in {
    toRDD(data1)
      .expandWithValue(TestMatrixExpand.expand1D5DWithValue, ext)
      .toList.sortBy(_.position) shouldBe result13
  }

  it should "return its 1D expanded data in 2D" in {
    toRDD(data2)
      .expandWithValue(TestMatrixExpand.expand2D3DWithValue, ext)
      .toList.sortBy(_.position) shouldBe result14
  }

  it should "return its 2D expanded data in 2D" in {
    toRDD(data2)
      .expandWithValue(TestMatrixExpand.expand2D4DWithValue, ext)
      .toList.sortBy(_.position) shouldBe result15
  }

  it should "return its 3D expanded data in 2D" in {
    toRDD(data2)
      .expandWithValue(TestMatrixExpand.expand2D5DWithValue, ext)
      .toList.sortBy(_.position) shouldBe result16
  }

  it should "return its 1D expanded data in 3D" in {
    toRDD(data3)
      .expandWithValue(TestMatrixExpand.expand3D4DWithValue, ext)
      .toList.sortBy(_.position) shouldBe result17
  }

  it should "return its 2D expanded data in 3D" in {
    toRDD(data3)
      .expandWithValue(TestMatrixExpand.expand3D5DWithValue, ext)
      .toList.sortBy(_.position) shouldBe result18
  }
}

trait TestMatrixPermute extends TestMatrix {

  val dataA = List(Cell(Position2D(1, 3), Content(ContinuousSchema(DoubleCodex), 3.14)),
    Cell(Position2D(2, 2), Content(ContinuousSchema(DoubleCodex), 6.28)),
    Cell(Position2D(3, 1), Content(ContinuousSchema(DoubleCodex), 9.42)))

  val dataB = List(Cell(Position3D(1, 2, 3), Content(ContinuousSchema(DoubleCodex), 3.14)),
    Cell(Position3D(2, 2, 2), Content(ContinuousSchema(DoubleCodex), 6.28)),
    Cell(Position3D(3, 2, 1), Content(ContinuousSchema(DoubleCodex), 9.42)))

  val dataC = List(Cell(Position4D(1, 2, 3, 4), Content(ContinuousSchema(DoubleCodex), 3.14)),
    Cell(Position4D(2, 2, 2, 2), Content(ContinuousSchema(DoubleCodex), 6.28)),
    Cell(Position4D(1, 1, 4, 4), Content(ContinuousSchema(DoubleCodex), 9.42)),
    Cell(Position4D(4, 1, 3, 2), Content(ContinuousSchema(DoubleCodex), 12.56)))

  val dataD = List(Cell(Position5D(1, 2, 3, 4, 5), Content(ContinuousSchema(DoubleCodex), 3.14)),
    Cell(Position5D(2, 2, 2, 2, 2), Content(ContinuousSchema(DoubleCodex), 6.28)),
    Cell(Position5D(1, 1, 3, 5, 5), Content(ContinuousSchema(DoubleCodex), 9.42)),
    Cell(Position5D(4, 4, 4, 1, 1), Content(ContinuousSchema(DoubleCodex), 12.56)),
    Cell(Position5D(5, 4, 3, 2, 1), Content(ContinuousSchema(DoubleCodex), 18.84)))

  val result1 = List(Cell(Position2D(1, 3), Content(ContinuousSchema(DoubleCodex), 9.42)),
    Cell(Position2D(2, 2), Content(ContinuousSchema(DoubleCodex), 6.28)),
    Cell(Position2D(3, 1), Content(ContinuousSchema(DoubleCodex), 3.14)))

  val result2 = List(Cell(Position3D(2, 1, 3), Content(ContinuousSchema(DoubleCodex), 9.42)),
    Cell(Position3D(2, 2, 2), Content(ContinuousSchema(DoubleCodex), 6.28)),
    Cell(Position3D(2, 3, 1), Content(ContinuousSchema(DoubleCodex), 3.14)))

  val result3 = List(Cell(Position4D(2, 2, 2, 2), Content(ContinuousSchema(DoubleCodex), 6.28)),
    Cell(Position4D(2, 3, 4, 1), Content(ContinuousSchema(DoubleCodex), 12.56)),
    Cell(Position4D(4, 3, 1, 2), Content(ContinuousSchema(DoubleCodex), 3.14)),
    Cell(Position4D(4, 4, 1, 1), Content(ContinuousSchema(DoubleCodex), 9.42)))

  val result4 = List(Cell(Position5D(1, 4, 4, 1, 4), Content(ContinuousSchema(DoubleCodex), 12.56)),
    Cell(Position5D(2, 2, 2, 2, 2), Content(ContinuousSchema(DoubleCodex), 6.28)),
    Cell(Position5D(2, 4, 5, 1, 3), Content(ContinuousSchema(DoubleCodex), 18.84)),
    Cell(Position5D(4, 2, 1, 5, 3), Content(ContinuousSchema(DoubleCodex), 3.14)),
    Cell(Position5D(5, 1, 1, 5, 3), Content(ContinuousSchema(DoubleCodex), 9.42)))
}

class TestScaldingMatrixPermute extends TestMatrixPermute with TBddDsl {

  "A Matrix.permute" should "return its permutation in 2D" in {
    Given {
      dataA
    } When {
      cells: TypedPipe[Cell[Position2D]] =>
        cells.permute(Second, First)
    } Then {
      _.toList.sortBy(_.position) shouldBe result1
    }
  }

  it should "return its permutation in 3D" in {
    Given {
      dataB
    } When {
      cells: TypedPipe[Cell[Position3D]] =>
        cells.permute(Second, Third, First)
    } Then {
      _.toList.sortBy(_.position) shouldBe result2
    }
  }

  it should "return its permutation in 4D" in {
    Given {
      dataC
    } When {
      cells: TypedPipe[Cell[Position4D]] =>
        cells.permute(Fourth, Third, First, Second)
    } Then {
      _.toList.sortBy(_.position) shouldBe result3
    }
  }

  it should "return its permutation in 5D" in {
    Given {
      dataD
    } When {
      cells: TypedPipe[Cell[Position5D]] =>
        cells.permute(Fourth, Second, First, Fifth, Third)
    } Then {
      _.toList.sortBy(_.position) shouldBe result4
    }
  }
}

class TestSparkMatrixPermute extends TestMatrixPermute {

  "A Matrix.permute" should "return its permutation in 2D" in {
    toRDD(dataA)
      .permute(Second, First)
      .toList.sortBy(_.position) shouldBe result1
  }

  it should "return its permutation in 3D" in {
    toRDD(dataB)
      .permute(Second, Third, First)
      .toList.sortBy(_.position) shouldBe result2
  }

  it should "return its permutation in 4D" in {
    toRDD(dataC)
      .permute(Fourth, Third, First, Second)
      .toList.sortBy(_.position) shouldBe result3
  }

  it should "return its permutation in 5D" in {
    toRDD(dataD)
      .permute(Fourth, Second, First, Fifth, Third)
      .toList.sortBy(_.position) shouldBe result4
  }
}
<|MERGE_RESOLUTION|>--- conflicted
+++ resolved
@@ -7187,11 +7187,7 @@
       data1
     } When {
       cells: TypedPipe[Cell[Position1D]] =>
-<<<<<<< HEAD
-        cells.set("foo", Content(ContinuousSchema[Codex.DoubleCodex](), 1), Default())
-=======
-        cells.set("foo", Content(ContinuousSchema(DoubleCodex), 1))
->>>>>>> 5e7c3d50
+        cells.set("foo", Content(ContinuousSchema(DoubleCodex), 1), Default())
     } Then {
       _.toList.sortBy(_.position) shouldBe result1
     }
@@ -7202,11 +7198,7 @@
       data1
     } When {
       cells: TypedPipe[Cell[Position1D]] =>
-<<<<<<< HEAD
-        cells.set(List("foo", "quxx"), Content(ContinuousSchema[Codex.DoubleCodex](), 1), Default(Reducers(123)))
-=======
-        cells.set(List("foo", "quxx"), Content(ContinuousSchema(DoubleCodex), 1))
->>>>>>> 5e7c3d50
+        cells.set(List("foo", "quxx"), Content(ContinuousSchema(DoubleCodex), 1), Default(Reducers(123)))
     } Then {
       _.toList.sortBy(_.position) shouldBe result2
     }
@@ -7230,11 +7222,7 @@
       data2
     } When {
       cells: TypedPipe[Cell[Position2D]] =>
-<<<<<<< HEAD
-        cells.set(Position2D("foo", 2), Content(ContinuousSchema[Codex.DoubleCodex](), 1), Default(Reducers(123)))
-=======
-        cells.set(Position2D("foo", 2), Content(ContinuousSchema(DoubleCodex), 1))
->>>>>>> 5e7c3d50
+        cells.set(Position2D("foo", 2), Content(ContinuousSchema(DoubleCodex), 1), Default(Reducers(123)))
     } Then {
       _.toList.sortBy(_.position) shouldBe result4
     }
@@ -7246,11 +7234,7 @@
     } When {
       cells: TypedPipe[Cell[Position2D]] =>
         cells.set(List(Position2D("foo", 2), Position2D("quxx", 5)),
-<<<<<<< HEAD
-          Content(ContinuousSchema[Codex.DoubleCodex](), 1), Default())
-=======
-          Content(ContinuousSchema(DoubleCodex), 1))
->>>>>>> 5e7c3d50
+          Content(ContinuousSchema(DoubleCodex), 1), Default())
     } Then {
       _.toList.sortBy(_.position) shouldBe result5
     }
@@ -7274,11 +7258,7 @@
       data3
     } When {
       cells: TypedPipe[Cell[Position3D]] =>
-<<<<<<< HEAD
-        cells.set(Position3D("foo", 2, "xyz"), Content(ContinuousSchema[Codex.DoubleCodex](), 1), Default())
-=======
-        cells.set(Position3D("foo", 2, "xyz"), Content(ContinuousSchema(DoubleCodex), 1))
->>>>>>> 5e7c3d50
+        cells.set(Position3D("foo", 2, "xyz"), Content(ContinuousSchema(DoubleCodex), 1), Default())
     } Then {
       _.toList.sortBy(_.position) shouldBe result7
     }
@@ -7290,11 +7270,7 @@
     } When {
       cells: TypedPipe[Cell[Position3D]] =>
         cells.set(List(Position3D("foo", 2, "xyz"), Position3D("quxx", 5, "abc")),
-<<<<<<< HEAD
-          Content(ContinuousSchema[Codex.DoubleCodex](), 1), Default(Reducers(123)))
-=======
-          Content(ContinuousSchema(DoubleCodex), 1))
->>>>>>> 5e7c3d50
+          Content(ContinuousSchema(DoubleCodex), 1), Default(Reducers(123)))
     } Then {
       _.toList.sortBy(_.position) shouldBe result8
     }
@@ -7318,21 +7294,13 @@
 
   "A Matrix.set" should "return its updated data in 1D" in {
     toRDD(data1)
-<<<<<<< HEAD
-      .set("foo", Content(ContinuousSchema[Codex.DoubleCodex](), 1), Default())
-=======
-      .set("foo", Content(ContinuousSchema(DoubleCodex), 1))
->>>>>>> 5e7c3d50
+      .set("foo", Content(ContinuousSchema(DoubleCodex), 1), Default())
       .toList.sortBy(_.position) shouldBe result1
   }
 
   it should "return its updated and added data in 1D" in {
     toRDD(data1)
-<<<<<<< HEAD
-      .set(List("foo", "quxx"), Content(ContinuousSchema[Codex.DoubleCodex](), 1), Default(Reducers(123)))
-=======
-      .set(List("foo", "quxx"), Content(ContinuousSchema(DoubleCodex), 1))
->>>>>>> 5e7c3d50
+      .set(List("foo", "quxx"), Content(ContinuousSchema(DoubleCodex), 1), Default(Reducers(123)))
       .toList.sortBy(_.position) shouldBe result2
   }
 
@@ -7344,22 +7312,14 @@
 
   it should "return its updated data in 2D" in {
     toRDD(data2)
-<<<<<<< HEAD
-      .set(Position2D("foo", 2), Content(ContinuousSchema[Codex.DoubleCodex](), 1), Default(Reducers(123)))
-=======
-      .set(Position2D("foo", 2), Content(ContinuousSchema(DoubleCodex), 1))
->>>>>>> 5e7c3d50
+      .set(Position2D("foo", 2), Content(ContinuousSchema(DoubleCodex), 1), Default(Reducers(123)))
       .toList.sortBy(_.position) shouldBe result4
   }
 
   it should "return its updated and added data in 2D" in {
     toRDD(data2)
-<<<<<<< HEAD
-      .set(List(Position2D("foo", 2), Position2D("quxx", 5)), Content(ContinuousSchema[Codex.DoubleCodex](), 1),
+      .set(List(Position2D("foo", 2), Position2D("quxx", 5)), Content(ContinuousSchema(DoubleCodex), 1),
         Default())
-=======
-      .set(List(Position2D("foo", 2), Position2D("quxx", 5)), Content(ContinuousSchema(DoubleCodex), 1))
->>>>>>> 5e7c3d50
       .toList.sortBy(_.position) shouldBe result5
   }
 
@@ -7371,22 +7331,14 @@
 
   it should "return its updated data in 3D" in {
     toRDD(data3)
-<<<<<<< HEAD
-      .set(Position3D("foo", 2, "xyz"), Content(ContinuousSchema[Codex.DoubleCodex](), 1), Default())
-=======
-      .set(Position3D("foo", 2, "xyz"), Content(ContinuousSchema(DoubleCodex), 1))
->>>>>>> 5e7c3d50
+      .set(Position3D("foo", 2, "xyz"), Content(ContinuousSchema(DoubleCodex), 1), Default())
       .toList.sortBy(_.position) shouldBe result7
   }
 
   it should "return its updated and added data in 3D" in {
     toRDD(data3)
       .set(List(Position3D("foo", 2, "xyz"), Position3D("quxx", 5, "abc")),
-<<<<<<< HEAD
-        Content(ContinuousSchema[Codex.DoubleCodex](), 1), Default(Reducers(123)))
-=======
-        Content(ContinuousSchema(DoubleCodex), 1))
->>>>>>> 5e7c3d50
+        Content(ContinuousSchema(DoubleCodex), 1), Default(Reducers(123)))
       .toList.sortBy(_.position) shouldBe result8
   }
 
